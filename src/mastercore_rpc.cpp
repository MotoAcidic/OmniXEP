// RPC calls

#include "mastercore_rpc.h"

#include "mastercore.h"
#include "mastercore_convert.h"
#include "mastercore_dex.h"
#include "mastercore_errors.h"
#include "mastercore_parse_string.h"
#include "mastercore_sp.h"
#include "mastercore_tx.h"
#include "mastercore_version.h"
#include "omnicore_createpayload.h"
#include "omnicore_rpctx.h"

#include "amount.h"
#include "init.h"
#include "main.h"
#include "primitives/block.h"
#include "primitives/transaction.h"
#include "rpcserver.h"
#include "tinyformat.h"
#include "uint256.h"
#include "utilstrencodings.h"
#include "wallet.h"

#include <boost/algorithm/string.hpp>
#include <boost/exception/to_string.hpp>
#include <boost/lexical_cast.hpp>

#include "json/json_spirit_value.h"

#include <stdint.h>

#include <map>
#include <stdexcept>
#include <string>

using boost::algorithm::token_compress_on;
using boost::to_string;

using std::map;
using std::runtime_error;
using std::string;
using std::vector;

using namespace json_spirit;
using namespace mastercore;


void PropertyToJSON(const CMPSPInfo::Entry& sProperty, Object& property_obj)
{
    property_obj.push_back(Pair("name", sProperty.name));
    property_obj.push_back(Pair("category", sProperty.category));
    property_obj.push_back(Pair("subcategory", sProperty.subcategory));
    property_obj.push_back(Pair("data", sProperty.data));
    property_obj.push_back(Pair("url", sProperty.url));
    property_obj.push_back(Pair("divisible", sProperty.isDivisible()));
}

void MetaDexObjectToJSON(const CMPMetaDEx& obj, Object& metadex_obj)
{
    CMPSPInfo::Entry spProperty;
    CMPSPInfo::Entry spDesProperty;

    _my_sps->getSP(obj.getProperty(), spProperty);
    _my_sps->getSP(obj.getDesProperty(), spDesProperty);

    std::string strAmountOriginal = FormatMP(obj.getProperty(), obj.getAmountForSale());
    std::string strAmountDesired = FormatMP(obj.getDesProperty(), obj.getAmountDesired());
    std::string strEcosystem = isTestEcosystemProperty(obj.getProperty()) ? "Test" : "Main";

    // add data to JSON object
    metadex_obj.push_back(Pair("address", obj.getAddr()));
    metadex_obj.push_back(Pair("txid", obj.getHash().GetHex()));
    metadex_obj.push_back(Pair("ecosystem", strEcosystem));
    metadex_obj.push_back(Pair("property_owned", (uint64_t) obj.getProperty()));
    metadex_obj.push_back(Pair("property_desired", (uint64_t) obj.getDesProperty()));
    metadex_obj.push_back(Pair("property_owned_divisible", spProperty.isDivisible()));
    metadex_obj.push_back(Pair("property_desired_divisible", spDesProperty.isDivisible()));
    metadex_obj.push_back(Pair("amount_original", strAmountOriginal));
    metadex_obj.push_back(Pair("amount_desired", strAmountDesired));
    metadex_obj.push_back(Pair("action", (int) obj.getAction()));
    metadex_obj.push_back(Pair("block", obj.getBlock()));
    metadex_obj.push_back(Pair("blocktime", obj.getBlockTime()));
}

void MetaDexObjectsToJSON(std::vector<CMPMetaDEx>& vMetaDexObjs, Array& response)
{
    MetaDEx_compare compareByHeight;
    
    // sorts metadex objects based on block height and position in block
    std::sort (vMetaDexObjs.begin(), vMetaDexObjs.end(), compareByHeight);

    for (std::vector<CMPMetaDEx>::const_iterator it = vMetaDexObjs.begin(); it != vMetaDexObjs.end(); ++it) {
        Object metadex_obj;
        MetaDexObjectToJSON(*it, metadex_obj);

        response.push_back(metadex_obj);
    }
}

void BalanceToJSON(const std::string& address, uint32_t property, Object& balance_obj, bool divisible)
{
    // confirmed balance minus unconfirmed, spent amounts
    int64_t nAvailable = getUserAvailableMPbalance(address, property);

    int64_t nReserved = 0;
    nReserved += getMPbalance(address, property, ACCEPT_RESERVE);
    nReserved += getMPbalance(address, property, METADEX_RESERVE);
    nReserved += getMPbalance(address, property, SELLOFFER_RESERVE);

    if (divisible) {
        balance_obj.push_back(Pair("balance", FormatDivisibleMP(nAvailable)));
        balance_obj.push_back(Pair("reserved", FormatDivisibleMP(nReserved)));
    } else {
        balance_obj.push_back(Pair("balance", FormatIndivisibleMP(nAvailable)));
        balance_obj.push_back(Pair("reserved", FormatIndivisibleMP(nReserved)));
    }
}

// determine whether to automatically commit transactions
Value setautocommit_OMNI(const Array& params, bool fHelp)
{
    if (fHelp || params.size() != 1)
        throw runtime_error(
            "setautocommit\n"
            "\nSets the global flag that determines whether transactions are automatically committed and broadcast.\n"
            "\nResult:\n"
            "(boolean) The new flag status\n"
        );
    autoCommit = params[0].get_bool();
    return autoCommit;
}

// display the tally map & the offer/accept list(s)
Value mscrpc(const Array& params, bool fHelp)
{
int extra = 0;
int extra2 = 0, extra3 = 0;

    if (fHelp || params.size() > 3)
        throw runtime_error(
            "mscrpc\n"
            "\nReturns the number of blocks in the longest block chain.\n"
            "\nResult:\n"
            "n    (numeric) The current block count\n"
            "\nExamples:\n"
            + HelpExampleCli("mscrpc", "")
            + HelpExampleRpc("mscrpc", "")
        );

  if (0 < params.size()) extra = atoi(params[0].get_str());
  if (1 < params.size()) extra2 = atoi(params[1].get_str());
  if (2 < params.size()) extra3 = atoi(params[2].get_str());

  printf("%s(extra=%d,extra2=%d,extra3=%d)\n", __FUNCTION__, extra, extra2, extra3);

  bool bDivisible = isPropertyDivisible(extra2);

  // various extra tests
  switch (extra)
  {
    case 0: // the old output
    {
    uint64_t total = 0;

        // display all balances
        for(map<string, CMPTally>::iterator my_it = mp_tally_map.begin(); my_it != mp_tally_map.end(); ++my_it)
        {
          // my_it->first = key
          // my_it->second = value

          printf("%34s => ", (my_it->first).c_str());
          total += (my_it->second).print(extra2, bDivisible);
        }

        printf("total for property %d  = %X is %s\n", extra2, extra2, FormatDivisibleMP(total).c_str());
      }
      break;

    case 1:
      // display the whole CMPTxList (leveldb)
      p_txlistdb->printAll();
      p_txlistdb->printStats();
      break;

    case 2:
        // display smart properties
        _my_sps->printAll();
      break;

    case 3:
        unsigned int id;
        // for each address display all currencies it holds
        for(map<string, CMPTally>::iterator my_it = mp_tally_map.begin(); my_it != mp_tally_map.end(); ++my_it)
        {
          // my_it->first = key
          // my_it->second = value

          printf("%34s => ", (my_it->first).c_str());
          (my_it->second).print(extra2);

          (my_it->second).init();
          while (0 != (id = (my_it->second).next()))
          {
            printf("Id: %u=0x%X ", id, id);
          }
          printf("\n");
        }
      break;

    case 4:
      for(CrowdMap::const_iterator it = my_crowds.begin(); it != my_crowds.end(); ++it)
      {
        (it->second).print(it->first);
      }
      break;

    case 5:
      printf("isMPinBlockRange(%d,%d)=%s\n", extra2, extra3, isMPinBlockRange(extra2, extra3, false) ? "YES":"NO");
      break;

    case 6:
      MetaDEx_debug_print(true, true);
      break;

    case 7:
      // display the whole CMPTradeList (leveldb)
      t_tradelistdb->printAll();
      t_tradelistdb->printStats();
      break;

    case 8:
      // display the STO receive list
      s_stolistdb->printAll();
      s_stolistdb->printStats();
      break;
  }
  return GetHeight();
}

// display an MP balance via RPC
Value getbalance_MP(const Array& params, bool fHelp)
{
    if (fHelp || params.size() != 2)
        throw runtime_error(
            "getbalance_MP \"address\" propertyid\n"
            "\nReturns the Master Protocol balance for a given address and currency/property.\n"
            "\nResult:\n"
            "n    (numeric) The applicable balance for address:currency/propertyID pair\n"
            "\nExamples:\n"
            ">mastercored getbalance_MP 1EXoDusjGwvnjZUyKkxZ4UHEf77z6A5S4P 1\n"
        );
    std::string address = params[0].get_str();
    int64_t tmpPropertyId = params[1].get_int64();
    if ((1 > tmpPropertyId) || (4294967295 < tmpPropertyId)) // not safe to do conversion
        throw JSONRPCError(RPC_INVALID_PARAMETER, "Invalid property identifier");

    unsigned int propertyId = int(tmpPropertyId);
    CMPSPInfo::Entry sp;
    if (false == _my_sps->getSP(propertyId, sp)) {
        throw JSONRPCError(RPC_INVALID_PARAMETER, "Property identifier does not exist");
    }

    Object balance_obj;
    BalanceToJSON(address, propertyId, balance_obj, isPropertyDivisible(propertyId));

    return balance_obj;
}

<<<<<<< HEAD
=======
// send a MP transaction via RPC - simple send
Value send_MP(const Array& params, bool fHelp)
{
if (fHelp || params.size() < 4 || params.size() > 6)
        throw runtime_error(
            "send_MP \"fromaddress\" \"toaddress\" propertyid \"amount\" ( \"redeemaddress\" \"referenceamount\" )\n"
            "\nCreates and broadcasts a simple send for a given amount and currency/property ID.\n"
            "\nParameters:\n"
            "FromAddress   : the address to send from\n"
            "ToAddress     : the address to send to\n"
            "PropertyID    : the id of the smart property to send\n"
            "Amount        : the amount to send\n"
            "RedeemAddress : (optional) the address that can redeem the bitcoin outputs. Defaults to FromAddress\n"
            "ReferenceAmount:(optional)\n"
            "Result:\n"
            "txid    (string) The transaction ID of the sent transaction\n"
            "\nExamples:\n"
            ">mastercored send_MP 1FromAddress 1ToAddress PropertyID Amount 1RedeemAddress\n"
        );

  std::string FromAddress = (params[0].get_str());
  std::string ToAddress = (params[1].get_str());
  std::string RedeemAddress = (params.size() > 4) ? (params[4].get_str()): "";

  int64_t tmpPropertyId = params[2].get_int64();
  if ((1 > tmpPropertyId) || (4294967295 < tmpPropertyId)) // not safe to do conversion
    throw JSONRPCError(RPC_INVALID_PARAMETER, "Invalid property identifier");
  unsigned int propertyId = int(tmpPropertyId);

  CMPSPInfo::Entry sp;
  if (false == _my_sps->getSP(propertyId, sp)) {
    throw JSONRPCError(RPC_INVALID_PARAMETER, "Property identifier does not exist");
  }

  bool divisible = sp.isDivisible();

  string strAmount = params[3].get_str();
  int64_t Amount = 0, additional = 0;
  Amount = StrToInt64(strAmount, divisible);

  if (0 >= Amount)
   throw JSONRPCError(RPC_TYPE_ERROR, "Invalid amount");

  std::string strAdditional = (params.size() > 5) ? (params[5].get_str()): "0";
  additional = StrToInt64(strAdditional, true);

  if ((0.01 * COIN) < additional)
   throw JSONRPCError(RPC_TYPE_ERROR, "Invalid reference amount");

  //some sanity checking of the data supplied?
  int code = 0;
  uint256 newTX = send_INTERNAL_1packet(FromAddress, ToAddress, RedeemAddress, propertyId, Amount, 0, 0, MSC_TYPE_SIMPLE_SEND, additional, &code);

  if (0 != code) throw JSONRPCError(code, error_str(code));

  //we need to do better than just returning a string of 0000000 here if we can't send the TX
  return newTX.GetHex();
}

// send a MP transaction via RPC - simple send
Value sendtoowners_MP(const Array& params, bool fHelp)
{
if (fHelp || params.size() < 3 || params.size() > 4)
        throw runtime_error(
            "sendtoowners_MP \"fromaddress\" propertyid \"amount\" ( \"redeemaddress\" )\n"
            "\nCreates and broadcasts a send-to-owners transaction for a given amount and currency/property ID.\n"
            "\nParameters:\n"
            "FromAddress   : the address to send from\n"
            "PropertyID    : the id of the smart property to send\n"
            "Amount (string): the amount to send\n"
            "RedeemAddress : (optional) the address that can redeem the bitcoin outputs. Defaults to FromAddress\n"
            "\nResult:\n"
            "txid    (string) The transaction ID of the sent transaction\n"
            "\nExamples:\n"
            ">mastercored send_MP 1FromAddress PropertyID Amount 1RedeemAddress\n"
        );

  std::string FromAddress = (params[0].get_str());
  std::string RedeemAddress = (params.size() > 3) ? (params[3].get_str()): "";

  int64_t tmpPropertyId = params[1].get_int64();
  if ((1 > tmpPropertyId) || (4294967295 < tmpPropertyId)) // not safe to do conversion
    throw JSONRPCError(RPC_INVALID_PARAMETER, "Invalid property identifier");

  unsigned int propertyId = int(tmpPropertyId);

  CMPSPInfo::Entry sp;
  if (false == _my_sps->getSP(propertyId, sp)) {
    throw JSONRPCError(RPC_INVALID_PARAMETER, "Property identifier does not exist");
  }

  bool divisible = sp.isDivisible();

//  printf("%s(), params3='%s' line %d, file: %s\n", __FUNCTION__, params[3].get_str().c_str(), __LINE__, __FILE__);

  string strAmount = params[2].get_str();
  int64_t Amount = 0;
  Amount = StrToInt64(strAmount, divisible);

  if (0 >= Amount)
    throw JSONRPCError(RPC_TYPE_ERROR, "Invalid amount");

  // printf("%s() %40.25lf, %lu, line %d, file: %s\n", __FUNCTION__, tmpAmount, Amount, __LINE__, __FILE__);

  //some sanity checking of the data supplied?
  int code = 0;
  uint256 newTX = send_INTERNAL_1packet(FromAddress, "", RedeemAddress, propertyId, Amount, 0, 0, MSC_TYPE_SEND_TO_OWNERS, 0, &code);

  if (0 != code)
    throw JSONRPCError(code, error_str(code));

  //we need to do better than just returning a string of 0000000 here if we can't send the TX
  return newTX.GetHex();
}

>>>>>>> 23e83323
Value sendrawtx_MP(const Array& params, bool fHelp)
{
if (fHelp || params.size() < 2 || params.size() > 5)
        throw runtime_error(
            "sendrawtx_MP \"fromaddress\" \"hexstring\" ( \"toaddress\" \"redeemaddress\" \"referenceamount\" )\n"
            "\nCreates and broadcasts a raw Master protocol transaction.\n"
            "\nParameters:\n"
            "FromAddress   : the address to send from\n"
            "RawTX         : the hex-encoded raw transaction\n"
            "ToAddress     : the address to send to.  This should be empty: (\"\") for transaction\n"
            "                types that do not use a reference/to address\n"
            "RedeemAddress : (optional) the address that can redeem the bitcoin outputs. Defaults to FromAddress\n"
            "ReferenceAmount:(optional)\n"
            "\nResult:\n"
            "txid    (string) The transaction ID of the sent transaction\n"
            "\nExamples:\n"
            ">mastercored sendrawtx_MP 1FromAddress <tx bytes hex> 1ToAddress 1RedeemAddress\n"
        );

  std::string fromAddress = (params[0].get_str());
  std::string hexTransaction = (params[1].get_str());
  std::string toAddress = (params.size() > 2) ? (params[2].get_str()): "";
  std::string redeemAddress = (params.size() > 3) ? (params[3].get_str()): "";

  int64_t referenceAmount = 0;

  if (params.size() > 4)
      referenceAmount = StrToInt64(params[4].get_str(), true);

  //some sanity checking of the data supplied?
  uint256 newTX;
  string rawHex;
  std::vector<unsigned char> data = ParseHex(hexTransaction);
  int result = ClassAgnosticWalletTXBuilder(fromAddress, toAddress, redeemAddress, referenceAmount, data, newTX, rawHex, autoCommit);

  // check error and return the txid (or raw hex depending on autocommit)
  if (result != 0) {
      throw JSONRPCError(result, error_str(result));
  } else {
      if (!autoCommit) {
          return rawHex;
      } else {
          return newTX.GetHex();
      }
  }
}

Value getallbalancesforid_MP(const Array& params, bool fHelp)
{
   if (fHelp || params.size() != 1)
        throw runtime_error(
            "getallbalancesforid_MP propertyid\n"
            "\nGet a list of balances for a given currency or property identifier.\n"
            "\nArguments:\n"
            "1. propertyid    (int, required) The property identifier\n"
            "\nResult:\n"
            "{\n"
            "  \"address\" : \"1Address\",  (string) The address\n"
            "  \"balance\" : \"x.xxx\",     (string) The available balance of the address\n"
            "  \"reserved\" : \"x.xxx\",    (string) The amount reserved by sell offers and accepts\n"
            "}\n"

            "\nbExamples\n"
            + HelpExampleCli("getallbalancesforid_MP", "1")
            + HelpExampleRpc("getallbalancesforid_MP", "1")
        );

    int64_t tmpPropertyId = params[0].get_int64();
    if ((1 > tmpPropertyId) || (4294967295 < tmpPropertyId)) // not safe to do conversion
        throw JSONRPCError(RPC_INVALID_PARAMETER, "Invalid property identifier");

    unsigned int propertyId = int(tmpPropertyId);
    CMPSPInfo::Entry sp;
    if (false == _my_sps->getSP(propertyId, sp)) {
        throw JSONRPCError(RPC_INVALID_PARAMETER, "Property identifier does not exist");
    }

    Array response;
    bool divisible = isPropertyDivisible(propertyId); // we want to check this BEFORE the loop

    for(map<string, CMPTally>::iterator my_it = mp_tally_map.begin(); my_it != mp_tally_map.end(); ++my_it)
    {
        unsigned int id;
        bool includeAddress=false;
        string address = (my_it->first).c_str();
        (my_it->second).init();
        while (0 != (id = (my_it->second).next()))
        {
           if(id==propertyId) { includeAddress=true; break; }
        }

        if (!includeAddress) continue; //ignore this address, has never transacted in this propertyId

        Object balance_obj;
        balance_obj.push_back(Pair("address", address));
        BalanceToJSON(address, propertyId, balance_obj, divisible);

        response.push_back(balance_obj);
    }
return response;
}

Value getallbalancesforaddress_MP(const Array& params, bool fHelp)
{
   string address;

   if (fHelp || params.size() != 1)
        throw runtime_error(
            "getallbalancesforaddress_MP \"address\"\n"
            "\nGet a list of all balances for a given address.\n"
            "\nArguments:\n"
            "1. address    (string, required) The address\n"
            "\nResult:\n"
            "{\n"
            "  \"propertyid\" : x,        (numeric) the property id\n"
            "  \"balance\" : \"x.xxx\",     (string) The available balance of the address\n"
            "  \"reserved\" : \"x.xxx\",    (string) The amount reserved by sell offers and accepts\n"
            "}\n"

            "\nbExamples\n"
            + HelpExampleCli("getallbalancesforaddress_MP", "address")
            + HelpExampleRpc("getallbalancesforaddress_MP", "address")
        );

    address = params[0].get_str();
    if (address.empty())
            throw JSONRPCError(RPC_INVALID_PARAMETER, "Invalid address");

    Array response;

    CMPTally *addressTally=getTally(address);

    if (NULL == addressTally) // addressTally object does not exist
            throw JSONRPCError(RPC_INVALID_PARAMETER, "Address not found");

    addressTally->init();

    uint64_t propertyId; // avoid issues with json spirit at uint32
    while (0 != (propertyId = addressTally->next()))
    {
        Object balance_obj;
        balance_obj.push_back(Pair("propertyid", propertyId));
        BalanceToJSON(address, propertyId, balance_obj, isPropertyDivisible(propertyId));

        response.push_back(balance_obj);
    }

    return response;
}

Value getproperty_MP(const Array& params, bool fHelp)
{
   if (fHelp || params.size() != 1)
        throw runtime_error(
            "getproperty_MP propertyid\n"
            "\nGet details for a property identifier.\n"
            "\nArguments:\n"
            "1. propertyid    (int, required) The property identifier\n"
            "\nResult:\n"
            "{\n"
            "  \"name\" : \"PropertyName\",     (string) the property name\n"
            "  \"category\" : \"PropertyCategory\",     (string) the property category\n"
            "  \"subcategory\" : \"PropertySubCategory\",     (string) the property subcategory\n"
            "  \"data\" : \"PropertyData\",     (string) the property data\n"
            "  \"url\" : \"PropertyURL\",     (string) the property URL\n"
            "  \"divisible\" : false,     (boolean) whether the property is divisible\n"
            "  \"issuer\" : \"1Address\",     (string) the property issuer address\n"
            "  \"issueancetype\" : \"Fixed\",     (string) the property method of issuance\n"
            "  \"totaltokens\" : x     (string) the total number of tokens in existence\n"
            "}\n"

            "\nbExamples\n"
            + HelpExampleCli("getproperty_MP", "3")
            + HelpExampleRpc("getproperty_MP", "3")
        );

    int64_t tmpPropertyId = params[0].get_int64();
    if ((1 > tmpPropertyId) || (4294967295 < tmpPropertyId)) // not safe to do conversion
        throw JSONRPCError(RPC_INVALID_PARAMETER, "Invalid property identifier");

    unsigned int propertyId = int(tmpPropertyId);
    CMPSPInfo::Entry sp;
    if (false == _my_sps->getSP(propertyId, sp)) {
        throw JSONRPCError(RPC_INVALID_PARAMETER, "Property identifier does not exist");
    }

    int64_t nTotalTokens = getTotalTokens(propertyId);
    std::string strCreationHash = sp.txid.GetHex();
    std::string strTotalTokens = FormatMP(propertyId, nTotalTokens);

    Object response;
    response.push_back(Pair("propertyid", (uint64_t) propertyId));
    PropertyToJSON(sp, response); // name, category, subcategory, data, url, divisible
    response.push_back(Pair("issuer", sp.issuer));
    response.push_back(Pair("creationtxid", strCreationHash));
    response.push_back(Pair("fixedissuance", sp.fixed));
    response.push_back(Pair("totaltokens", strTotalTokens));

return response;
}

Value listproperties_MP(const Array& params, bool fHelp)
{
   if (fHelp)
        throw runtime_error(
            "listproperties_MP\n"
            "\nLists all smart properties.\n"
            "\nResult:\n"
            "{\n"
            "  \"name\" : \"PropertyName\",     (string) the property name\n"
            "  \"category\" : \"PropertyCategory\",     (string) the property category\n"
            "  \"subcategory\" : \"PropertySubCategory\",     (string) the property subcategory\n"
            "  \"data\" : \"PropertyData\",     (string) the property data\n"
            "  \"url\" : \"PropertyURL\",     (string) the property URL\n"
            "  \"divisible\" : false,     (boolean) whether the property is divisible\n"
            "}\n"

            "\nbExamples\n"
            + HelpExampleCli("listproperties_MP", "")
            + HelpExampleRpc("listproperties_MP", "")
        );

    Array response;

    int64_t propertyId;
    unsigned int nextSPID = _my_sps->peekNextSPID(1);
    for (propertyId = 1; propertyId<nextSPID; propertyId++)
    {
        CMPSPInfo::Entry sp;
        if (false != _my_sps->getSP(propertyId, sp))
        {
            Object property_obj;
            property_obj.push_back(Pair("propertyid", propertyId));
            PropertyToJSON(sp, property_obj); // name, category, subcategory, data, url, divisible

            response.push_back(property_obj);
        }
    }

    unsigned int nextTestSPID = _my_sps->peekNextSPID(2);
    for (propertyId = TEST_ECO_PROPERTY_1; propertyId<nextTestSPID; propertyId++)
    {
        CMPSPInfo::Entry sp;
        if (false != _my_sps->getSP(propertyId, sp))
        {
            Object property_obj;
            property_obj.push_back(Pair("propertyid", propertyId));
            PropertyToJSON(sp, property_obj); // name, category, subcategory, data, url, divisible

            response.push_back(property_obj);
        }
    }
return response;
}

Value getcrowdsale_MP(const Array& params, bool fHelp)
{
   if (fHelp || params.size() < 1 )
        throw runtime_error(
            "getcrowdsale_MP propertyid\n"
            "\nGet information about a crowdsale for a property identifier.\n"
            "\nArguments:\n"
            "1. propertyid    (int, required) The property identifier\n"
            "\nResult:\n"
            "{\n"
            "  \"name\" : \"PropertyName\",     (string) the property name\n"
            "  \"active\" : false,     (boolean) whether the crowdsale is active\n"
            "  \"issuer\" : \"1Address\",     (string) the issuer address\n"
            "  \"creationtxid\" : \"txid\",     (string) the transaction that created the crowdsale\n"
            "  \"propertyiddesired\" : x,     (numeric) the property ID desired\n"
            "  \"tokensperunit\" : x,     (numeric) the number of tokens awarded per unit\n"
            "  \"earlybonus\" : x,     (numeric) the percentage per week early bonus applied\n"
            "  \"percenttoissuer\" : x,     (numeric) the percentage awarded to the issuer\n"
            "  \"starttime\" : xxx,     (numeric) the start time of the crowdsale\n"
            "  \"deadline\" : xxx,     (numeric) the time the crowdsale will automatically end\n"
            "  \"closedearly\" : false,     (boolean) whether the crowdsale was ended early\n"
            "  \"maxtokens\" : false,     (boolean) whether the crowdsale was ended early due to maxing the token count\n"
            "  \"endedtime\" : xxx,     (numeric) the time the crowdsale ended\n"
            "  \"closetx\" : \"txid\",     (string) the transaction that closed the crowdsale\n"
            "}\n"

            "\nbExamples\n"
            + HelpExampleCli("getcrowdsale_MP", "3")
            + HelpExampleRpc("getcrowdsale_MP", "3")
        );

    int64_t tmpPropertyId = params[0].get_int64();
    if ((1 > tmpPropertyId) || (4294967295 < tmpPropertyId)) // not safe to do conversion
        throw JSONRPCError(RPC_INVALID_PARAMETER, "Invalid property identifier");

    unsigned int propertyId = int(tmpPropertyId);
    CMPSPInfo::Entry sp;
    if (false == _my_sps->getSP(propertyId, sp)) {
        throw JSONRPCError(RPC_INVALID_PARAMETER, "Property identifier does not exist");
    }

    bool showVerbose = false;
    if (params.size() > 1) showVerbose = params[1].get_bool();

    bool fixedIssuance = sp.fixed;
    bool manualIssuance = sp.manual;
    if (fixedIssuance || manualIssuance) // property was not a variable issuance
        throw JSONRPCError(RPC_INVALID_PARAMETER, "Property was not created with a crowdsale");

    uint256 creationHash = sp.txid;

    CTransaction tx;
    uint256 hashBlock = 0;
    if (!GetTransaction(creationHash, tx, hashBlock, true))
        throw JSONRPCError(RPC_INVALID_ADDRESS_OR_KEY, "No information available about transaction");

    if ((0 == hashBlock) || (NULL == GetBlockIndex(hashBlock)))
        throw JSONRPCError(RPC_INVALID_ADDRESS_OR_KEY, "Unconfirmed transactions are not supported");

    Object response;

    bool active = false;
    active = isCrowdsaleActive(propertyId);
    string propertyName = sp.name;
    int64_t startTime = GetBlockIndex(hashBlock)->nTime;
    int64_t deadline = sp.deadline;
    uint8_t earlyBonus = sp.early_bird;
    uint8_t percentToIssuer = sp.percentage;
    bool closeEarly = sp.close_early;
    bool maxTokens = sp.max_tokens;
    int64_t timeClosed = sp.timeclosed;
    string txidClosed = sp.txid_close.GetHex();
    string issuer = sp.issuer;
    int64_t amountRaised = 0;
    int64_t tokensIssued = getTotalTokens(propertyId);
    int64_t missedTokens = sp.missedTokens;
    int64_t tokensPerUnit = sp.num_tokens;
    int64_t propertyIdDesired = sp.property_desired;
    std::map<std::string, std::vector<uint64_t> > database;

    if (active)
    {
          bool crowdFound = false;
          for(CrowdMap::const_iterator it = my_crowds.begin(); it != my_crowds.end(); ++it)
          {
              CMPCrowd crowd = it->second;
              int64_t tmpPropertyId = crowd.getPropertyId();
              if (tmpPropertyId == propertyId)
              {
                  crowdFound = true;
                  database = crowd.getDatabase();
              }
          }
          if (!crowdFound)
                  throw JSONRPCError(RPC_INTERNAL_ERROR, "Crowdsale is flagged active but cannot be retrieved");
    }
    else
    {
        database = sp.historicalData;
    }

    file_log("SIZE OF DB %lu\n", sp.historicalData.size() );
    //bool closedEarly = false; //this needs to wait for dead crowdsale persistence
    //int64_t endedTime = 0; //this needs to wait for dead crowdsale persistence

    Array participanttxs;
    std::map<std::string, std::vector<uint64_t> >::const_iterator it;
    for(it = database.begin(); it != database.end(); it++)
    {
        Object participanttx;

        string txid = it->first; //uint256 txid = it->first;
        int64_t userTokens = it->second.at(2);
        int64_t issuerTokens = it->second.at(3);
        int64_t amountSent = it->second.at(0);

        amountRaised += amountSent;
        participanttx.push_back(Pair("txid", txid)); //.GetHex()).c_str();
        participanttx.push_back(Pair("amountsent", FormatMP(propertyIdDesired, amountSent)));
        participanttx.push_back(Pair("participanttokens", FormatMP(propertyId, userTokens)));
        participanttx.push_back(Pair("issuertokens", FormatMP(propertyId, issuerTokens)));        
        participanttxs.push_back(participanttx);
    }

    response.push_back(Pair("name", propertyName));
    response.push_back(Pair("active", active));
    response.push_back(Pair("issuer", issuer));
    response.push_back(Pair("propertyiddesired", propertyIdDesired));
    response.push_back(Pair("tokensperunit", FormatMP(propertyId, tokensPerUnit)));
    response.push_back(Pair("earlybonus", earlyBonus));
    response.push_back(Pair("percenttoissuer", percentToIssuer));
    response.push_back(Pair("starttime", startTime));
    response.push_back(Pair("deadline", deadline));
    response.push_back(Pair("amountraised", FormatMP(propertyIdDesired, amountRaised)));
    response.push_back(Pair("tokensissued", FormatMP(propertyId, tokensIssued)));
    response.push_back(Pair("addedissuertokens", FormatMP(propertyId, missedTokens)));

    if (!active) response.push_back(Pair("closedearly", closeEarly));
    if (!active) response.push_back(Pair("maxtokens", maxTokens));
    if (closeEarly) response.push_back(Pair("endedtime", timeClosed));
    if (closeEarly && !maxTokens) response.push_back(Pair("closetx", txidClosed));
    
    // array of txids contributing to crowdsale here if needed
    if (showVerbose)
    {
        response.push_back(Pair("participanttransactions", participanttxs));
    }
return response;
}

Value getactivecrowdsales_MP(const Array& params, bool fHelp)
{
   if (fHelp)
        throw runtime_error(
            "getactivecrowdsales_MP\n"
            "\nGet active crowdsales.\n"
            "\nResult:\n"
            "{\n"
            "  \"name\" : \"PropertyName\",     (string) the property name\n"
            "  \"issuer\" : \"1Address\",     (string) the issuer address\n"
            "  \"creationtxid\" : \"txid\",     (string) the transaction that created the crowdsale\n"
            "  \"propertyiddesired\" : x,     (numeric) the property ID desired\n"
            "  \"tokensperunit\" : x,     (numeric) the number of tokens awarded per unit\n"
            "  \"earlybonus\" : x,     (numeric) the percentage per week early bonus applied\n"
            "  \"percenttoissuer\" : x,     (numeric) the percentage awarded to the issuer\n"
            "  \"starttime\" : xxx,     (numeric) the start time of the crowdsale\n"
            "  \"deadline\" : xxx,     (numeric) the time the crowdsale will automatically end\n"
            "}\n"

            "\nbExamples\n"
            + HelpExampleCli("getactivecrowdsales_MP", "")
            + HelpExampleRpc("getactivecrowdsales_MP", "")
        );

      Array response;

      for(CrowdMap::const_iterator it = my_crowds.begin(); it != my_crowds.end(); ++it)
      {
          CMPCrowd crowd = it->second;
          CMPSPInfo::Entry sp;
          bool spFound = _my_sps->getSP(crowd.getPropertyId(), sp);
          int64_t propertyId = crowd.getPropertyId();
          if (spFound)
          {
              Object responseObj;

              uint256 creationHash = sp.txid;

              CTransaction tx;
              uint256 hashBlock = 0;
              if (!GetTransaction(creationHash, tx, hashBlock, true))
                  throw JSONRPCError(RPC_INVALID_ADDRESS_OR_KEY, "No information available about transaction");

              if ((0 == hashBlock) || (NULL == GetBlockIndex(hashBlock)))
                  throw JSONRPCError(RPC_INVALID_ADDRESS_OR_KEY, "Unconfirmed transactions are not supported");

              string propertyName = sp.name;
              int64_t startTime = GetBlockIndex(hashBlock)->nTime;
              int64_t deadline = sp.deadline;
              uint8_t earlyBonus = sp.early_bird;
              uint8_t percentToIssuer = sp.percentage;
              string issuer = sp.issuer;
              int64_t tokensPerUnit = sp.num_tokens;
              int64_t propertyIdDesired = sp.property_desired;

              responseObj.push_back(Pair("propertyid", propertyId));
              responseObj.push_back(Pair("name", propertyName));
              responseObj.push_back(Pair("issuer", issuer));
              responseObj.push_back(Pair("propertyiddesired", propertyIdDesired));
              responseObj.push_back(Pair("tokensperunit", FormatMP(propertyId, tokensPerUnit)));
              responseObj.push_back(Pair("earlybonus", earlyBonus));
              responseObj.push_back(Pair("percenttoissuer", percentToIssuer));
              responseObj.push_back(Pair("starttime", startTime));
              responseObj.push_back(Pair("deadline", deadline));

              response.push_back(responseObj);
          }
      }

return response;
}

Value getgrants_MP(const Array& params, bool fHelp)
{
   if (fHelp || params.size() != 1 )
        throw runtime_error(
            "getgrants_MP propertyid\n"
            "\nGet information about grants and revokes for a property identifier.\n"
            "\nArguments:\n"
            "1. propertyid    (int, required) The property identifier\n"
            "\nResult:\n"
            "{\n"
            "  \"name\" : \"PropertyName\",   (string) the property name\n"
            "  \"issuer\" : \"1Address\",     (string) the issuer address\n"
            "  \"creationtxid\" : \"txid\",   (string) the transaction that created the crowdsale\n"
            "  \"totaltokens\" : \"1234\",    (string) the number of tokens in circulation\n"
            "  \"issuances\" : [\n"
            "                    {\n"
            "                      \"txid\" : \"txid\",   (string) the transaction that granted/revoked tokens\n"
            "                      \"grant\" : \"1234\",  (string) the number of tokens granted\n"
            "                    },\n"
            "                    {\n"
            "                      \"txid\" : \"txid\",   (string) the transaction that granted/revoked tokens\n"
            "                      \"revoke\" : \"1234\", (string) the number of tokens revoked\n"
            "                    },\n"
            "                    ...\n"
            "                  ]\n"
            "}\n"

            "\nbExamples\n"
            + HelpExampleCli("getgrants_MP", "3")
            + HelpExampleRpc("getgrants_MP", "3")
        );

    int64_t tmpPropertyId = params[0].get_int64();
    if ((1 > tmpPropertyId) || (4294967295 < tmpPropertyId)) // not safe to do conversion
        throw JSONRPCError(RPC_INVALID_PARAMETER, "Invalid property identifier");

    unsigned int propertyId = int(tmpPropertyId);
    CMPSPInfo::Entry sp;
    if (false == _my_sps->getSP(propertyId, sp)) {
        throw JSONRPCError(RPC_INVALID_PARAMETER, "Property identifier does not exist");
    }

    bool fixedIssuance = sp.fixed;
    bool manualIssuance = sp.manual;
    if (fixedIssuance || !manualIssuance) // property was not a manual issuance
        throw JSONRPCError(RPC_INVALID_PARAMETER, "Property was not created with a manual issuance");

    uint256 creationHash = sp.txid;

    Object response;

//    bool active = isCrowdsaleActive(propertyId);  // UNUSED WARNING
//    bool divisible = sp.isDivisible(); // UNUSED WARNING
    string propertyName = sp.name;
    string issuer = sp.issuer;
    int64_t totalTokens = getTotalTokens(propertyId);

    Array issuancetxs;
    std::map<std::string, std::vector<uint64_t> >::const_iterator it;
    for(it = sp.historicalData.begin(); it != sp.historicalData.end(); it++)
    {

        string txid = it->first; //uint256 txid = it->first;
        int64_t grantedTokens = it->second.at(0);
        int64_t revokedTokens = it->second.at(1);
        if (grantedTokens > 0){
          Object granttx;
          granttx.push_back(Pair("txid", txid));
          granttx.push_back(Pair("grant", FormatMP(propertyId, grantedTokens)));
          issuancetxs.push_back(granttx);
        }

        if (revokedTokens > 0){
          Object revoketx;
          revoketx.push_back(Pair("txid", txid));
          revoketx.push_back(Pair("revoke", FormatMP(propertyId, revokedTokens)));
          issuancetxs.push_back(revoketx);
        }
    }

    response.push_back(Pair("name", propertyName));
    response.push_back(Pair("issuer", issuer));
    response.push_back(Pair("creationtxid", creationHash.GetHex()));
    response.push_back(Pair("totaltokens", FormatMP(propertyId, totalTokens)));
    response.push_back(Pair("issuances", issuancetxs));
    return response;
}

int check_prop_valid(int64_t tmpPropId, string error, string exist_error ) {
  CMPSPInfo::Entry sp;

  if ((1 > tmpPropId) || (4294967295 < tmpPropId)) 
    throw JSONRPCError(RPC_INVALID_PARAMETER, error);
  if (false == _my_sps->getSP(tmpPropId, sp)) 
    throw JSONRPCError(RPC_INVALID_PARAMETER, exist_error);

  return tmpPropId;
}

#ifndef DISABLE_METADEX
Value getorderbook_MP(const Array& params, bool fHelp)
{
   if (fHelp || params.size() < 1)
        throw runtime_error(
            "getorderbook_MP property_id1 ( property_id2 )\n"
            "\nAllows user to request active order information from the order book\n"
            
            "\nArguments:\n"
            "1. property_id1            (int, required) amount owned to up on sale\n"
            "2. property_id2         (int, optional) property owned to put up on sale\n"
        );

  unsigned int propertyIdSaleFilter = 0, propertyIdWantFilter = 0;

  bool filter_by_desired = (params.size() == 2) ? true : false;

  propertyIdSaleFilter = check_prop_valid( params[0].get_int64() , "Invalid property identifier (Sale)", "Property identifier does not exist (Sale)"); 

  if ( filter_by_desired ) {
    propertyIdWantFilter = check_prop_valid( params[1].get_int64() , "Invalid property identifier (Want)", "Property identifier does not exist (Want)"); 
  }

  //for each address
  //get property pair and total order amount at a price
  std::vector<CMPMetaDEx> vMetaDexObjects;

  for (md_PropertiesMap::iterator my_it = metadex.begin(); my_it != metadex.end(); ++my_it)
  {
    md_PricesMap & prices = my_it->second;
    for (md_PricesMap::iterator it = prices.begin(); it != prices.end(); ++it)
    {
      md_Set & indexes = (it->second);
      for (md_Set::iterator it = indexes.begin(); it != indexes.end(); ++it)
      {
        CMPMetaDEx obj = *it;

        //this filter, the first part is filtering by two currencies, the second part is filtering by the first only
        bool filter = ( filter_by_desired && ( obj.getProperty() == propertyIdSaleFilter ) && ( obj.getDesProperty() == propertyIdWantFilter ) ) || ( !filter_by_desired && ( obj.getProperty() == propertyIdSaleFilter ) );

        if ( filter  ) {
            vMetaDexObjects.push_back(obj);
        }
      }
    }
  }
  
  Array response;
  MetaDexObjectsToJSON(vMetaDexObjects, response);
  
  return response;
}
 
Value gettradessince_MP(const Array& params, bool fHelp)
{
   if (fHelp)
        throw runtime_error(
            "gettradessince_MP\n"
            "\nAllows user to request last known orders from order book\n"
            
            "\nArguments:\n"
            "1. timestamp               (int, optional, default=[" + strprintf("%s",GetLatestBlockTime() - 1209600) + "]) starting from the timestamp, orders to show"
            "2. property_id1            (int, optional) filter orders by property_id1 on either side of the trade \n"
            "3. property_id2            (int, optional) filter orders by property_id1 and property_id2\n"
        );

  unsigned int propertyIdSaleFilter = 0, propertyIdWantFilter = 0;

  uint64_t timestamp = (params.size() > 0) ? params[0].get_int64() : GetLatestBlockTime() - 1209600; //2 weeks 

  bool filter_by_one = (params.size() > 1) ? true : false;
  bool filter_by_both = (params.size() > 2) ? true : false;

  if( filter_by_one ) {
    propertyIdSaleFilter = check_prop_valid( params[1].get_int64() , "Invalid property identifier (Sale)", "Property identifier does not exist (Sale)"); 
  }

  if ( filter_by_both ) {
    propertyIdWantFilter = check_prop_valid( params[2].get_int64() , "Invalid property identifier (Want)", "Property identifier does not exist (Want)"); 
  }
  
  std::vector<CMPMetaDEx> vMetaDexObjects;

  for (md_PropertiesMap::iterator my_it = metadex.begin(); my_it != metadex.end(); ++my_it)
  {
    md_PricesMap & prices = my_it->second;
    for (md_PricesMap::iterator it = prices.begin(); it != prices.end(); ++it)
    {
      md_Set & indexes = (it->second);
      for (md_Set::iterator it = indexes.begin(); it != indexes.end(); ++it)
      {
          CMPMetaDEx obj = *it;

          bool filter = 1;

          if( filter_by_one || filter_by_both ) {
          //this filter, the first part is filtering by two currencies, the second part is filtering by the first only
          filter = ( filter_by_both && ( obj.getProperty() == propertyIdSaleFilter ) && ( obj.getDesProperty() == propertyIdWantFilter ) ) || ( !filter_by_both && ( obj.getProperty() == propertyIdSaleFilter ) );
          }

          if ( filter &&  (obj.getBlockTime() >= timestamp)) {
            vMetaDexObjects.push_back(obj);
          }
      }
    }
  }
  
  Array response;
  MetaDexObjectsToJSON(vMetaDexObjects, response);
  
  return response;
}

Value getopenorders_MP(const Array& params, bool fHelp)
{
   if (fHelp)
        throw runtime_error(
            "getorderbook_MP\n"
            "\nAllows user to request active order information from the order book\n"
            
            "\nArguments:\n"
            "1. property_id1            (int, required) amount owned to up on sale\n"
            "2. property_id2         (int, optional) property owned to put up on sale\n"
            
            "\nResult:\n"
            "[                (array of string)\n"
            "  \"hash\"         (string) Transaction id\n"            
            "  ,...\n"
            "]\n"

            "\nbExamples\n"
            //+ HelpExampleCli("trade_MP", "50", "3", "500", "5" )
            //+ HelpExampleRpc("trade_MP", "50", "3", "500", "5" )
        );
  return "\nNot Implemented";
}

Value gettradehistory_MP(const Array& params, bool fHelp)
{
   if (fHelp || params.size() < 1)
        throw runtime_error(
            "gettradehistory_MP\n"
            "\nAllows user to retreive trade history for some address on the Metadex\n"
            
            "\nArguments:\n"
            "1. address          (string, required) address to query history on\n"
            "2. number            (int, optional ) number of trades to retreive\n"
            "3. property_id         (int, optional) filter by propertyid on one side\n"
        );

  string address = params[0].get_str();
  unsigned int number_trades = (params.size() == 2 ? (unsigned int) params[1].get_int64() : 512);
  unsigned int propertyIdFilter = 0;

  bool filter_by_one = (params.size() == 3) ? true : false;

  if( filter_by_one ) {
    propertyIdFilter = check_prop_valid( params[2].get_int64() , "Invalid property identifier (Sale)", "Property identifier does not exist (Sale)"); 
  }
  
  std::vector<CMPMetaDEx> vMetaDexObjects;

  for (md_PropertiesMap::iterator my_it = metadex.begin(); my_it != metadex.end(); ++my_it)
  {
    md_PricesMap & prices = my_it->second;
    for (md_PricesMap::iterator it = prices.begin(); it != prices.end(); ++it)
    {
      md_Set & indexes = (it->second);
      for (md_Set::iterator it = indexes.begin(); it != indexes.end(); ++it)
      {
          CMPMetaDEx obj = *it;

          bool filter = 1;

          //this filter, the first part is filtering by two currencies, the second part is filtering by the first only
          filter = (obj.getAddr() == address) && 
                   ( ( ( filter_by_one && (obj.getProperty() == propertyIdFilter) == 1 ) ) || !filter_by_one ) && 
                   (vMetaDexObjects.size() < number_trades);
          if ( filter ) {
            vMetaDexObjects.push_back(obj);
          }
      }
    }
  }
  
  Array response;
  MetaDexObjectsToJSON(vMetaDexObjects, response);
  
  return response;
}
#endif

Value getactivedexsells_MP(const Array& params, bool fHelp)
{
   if (fHelp)
        throw runtime_error(
            "getactivedexsells_MP\n"
            "\nGet currently active offers on the distributed exchange.\n"
            "\nResult:\n"
            "{\n"
            "}\n"

            "\nbExamples\n"
            + HelpExampleCli("getactivedexsells_MP", "")
            + HelpExampleRpc("getactivedexsells_MP", "")
        );

      //if 0 params list all sells, otherwise first param is filter address
      bool addressFilter = false;
      string addressParam;

      if (params.size() > 0)
      {
          addressParam = params[0].get_str();
          addressFilter = true;
      }

      Array response;

      for(OfferMap::iterator it = my_offers.begin(); it != my_offers.end(); ++it)
      {
          CMPOffer selloffer = it->second;
          string sellCombo = it->first;
          string seller = sellCombo.substr(0, sellCombo.size()-2);

          //filtering
          if ((addressFilter) && (seller != addressParam)) continue;

          uint256 sellHash = selloffer.getHash();
          string txid = sellHash.GetHex();
          uint64_t propertyId = selloffer.getProperty();
          uint64_t minFee = selloffer.getMinFee();
          unsigned char timeLimit = selloffer.getBlockTimeLimit();
          uint64_t sellOfferAmount = selloffer.getOfferAmountOriginal(); //badly named - "Original" implies off the wire, but is amended amount
          uint64_t sellBitcoinDesired = selloffer.getBTCDesiredOriginal(); //badly named - "Original" implies off the wire, but is amended amount
          uint64_t amountAvailable = getMPbalance(seller, propertyId, SELLOFFER_RESERVE);
          uint64_t amountAccepted = getMPbalance(seller, propertyId, ACCEPT_RESERVE);

          //unit price & updated bitcoin desired calcs
          double unitPriceFloat = 0;
          if ((sellOfferAmount>0) && (sellBitcoinDesired > 0)) unitPriceFloat = (double)sellBitcoinDesired/(double)sellOfferAmount; //divide by zero protection
          uint64_t unitPrice = rounduint64(unitPriceFloat * COIN);
          uint64_t bitcoinDesired = rounduint64(amountAvailable*unitPriceFloat);

          Object responseObj;

          responseObj.push_back(Pair("txid", txid));
          responseObj.push_back(Pair("propertyid", propertyId));
          responseObj.push_back(Pair("seller", seller));
          responseObj.push_back(Pair("amountavailable", FormatDivisibleMP(amountAvailable)));
          responseObj.push_back(Pair("bitcoindesired", FormatDivisibleMP(bitcoinDesired)));
          responseObj.push_back(Pair("unitprice", FormatDivisibleMP(unitPrice)));
          responseObj.push_back(Pair("timelimit", timeLimit));
          responseObj.push_back(Pair("minimumfee", FormatDivisibleMP(minFee)));

          // display info about accepts related to sell
          responseObj.push_back(Pair("amountaccepted", FormatDivisibleMP(amountAccepted)));
          Array acceptsMatched;
          for(AcceptMap::iterator ait = my_accepts.begin(); ait != my_accepts.end(); ++ait)
          {
              Object matchedAccept;

              CMPAccept accept = ait->second;
              string acceptCombo = ait->first;
              uint256 matchedHash = accept.getHash();
              // does this accept match the sell?
              if (matchedHash == sellHash)
              {
                  //split acceptCombo out to get the buyer address
                  string buyer = acceptCombo.substr((acceptCombo.find("+")+1),(acceptCombo.size()-(acceptCombo.find("+")+1)));
                  uint64_t acceptBlock = accept.getAcceptBlock();
                  uint64_t acceptAmount = accept.getAcceptAmountRemaining();
                  matchedAccept.push_back(Pair("buyer", buyer));
                  matchedAccept.push_back(Pair("block", acceptBlock));
                  matchedAccept.push_back(Pair("amount", FormatDivisibleMP(acceptAmount)));
                  acceptsMatched.push_back(matchedAccept);
              }
          }
          responseObj.push_back(Pair("accepts", acceptsMatched));

          // add sell object into response array
          response.push_back(responseObj);
      }

return response;
}

Value listblocktransactions_MP(const Array& params, bool fHelp)
{
   if (fHelp || params.size() != 1)
        throw runtime_error(
            "listblocktransactions_MP index\n"
            "\nReturns all Master Protocol transactions in a block.\n"
            "\nArguments:\n"
            "1. index         (numeric, required) The block height or index\n"
            "\nResult:\n"
            "[                (array of string)\n"
            "  \"hash\"         (string) Transaction id\n"
            "  ,...\n"
            "]\n"

            "\nExamples\n"
            + HelpExampleCli("listblocktransactions_MP", "279007")
            + HelpExampleRpc("listblocktransactions_MP", "279007")
        );

  // firstly let's get the block height given in the param
  int blockHeight = params[0].get_int();
  if (blockHeight < 0 || blockHeight > GetHeight())
        throw JSONRPCError(RPC_INVALID_PARAMETER, "Block height out of range");

  // next let's obtain the block for this height
  CBlockIndex* mpBlockIndex = chainActive[blockHeight];
  CBlock mpBlock;

  // now let's read this block in from disk so we can loop its transactions
  if(!ReadBlockFromDisk(mpBlock, mpBlockIndex))
        throw JSONRPCError(RPC_INTERNAL_ERROR, "Failed to read block from disk");

  // create an array to hold our response
  Array response;

  // now we want to loop through each of the transactions in the block and run against CMPTxList::exists
  // those that return positive add to our response array
  BOOST_FOREACH(const CTransaction&tx, mpBlock.vtx)
  {
       bool mptx = p_txlistdb->exists(tx.GetHash());
       if (mptx)
       {
            // later we can add a verbose flag to decode here, but for now callers can send returned txids into gettransaction_MP
            // add the txid into the response as it's an MP transaction
            response.push_back(tx.GetHash().GetHex());
       }
  }
  return response;
}

// this function standardizes the RPC output for gettransaction_MP and listtransaction_MP into a central function
int populateRPCTransactionObject(const uint256& txid, Object *txobj, std::string filterAddress = "")
{
    //uint256 hash;
    //hash.SetHex(params[0].get_str());

    CTransaction wtx;
    uint256 blockHash = 0;
    if (!GetTransaction(txid, wtx, blockHash, true)) { return MP_TX_NOT_FOUND; }

    CMPTransaction mp_obj;
    uint256 wtxid = txid;
    bool bIsMine = false;
    bool isMPTx = false;
    uint64_t nFee = 0;
    string MPTxType;
    unsigned int MPTxTypeInt;
    string selectedAddress;
    string senderAddress;
    string refAddress;
    bool valid = false;
    bool showReference = false;
    uint64_t propertyId = 0;  //using 64 instead of 32 here as json::sprint chokes on 32 - research why
    bool divisible = false;
    uint64_t amount = 0;
    string result;
    uint64_t sell_minfee = 0;
    unsigned char sell_timelimit = 0;
    unsigned char sell_subaction = 0;
    uint64_t sell_btcdesired = 0;
    int rc=0;
    bool crowdPurchase = false;
    int64_t crowdPropertyId = 0;
    int64_t crowdTokens = 0;
    int64_t issuerTokens = 0;
    bool crowdDivisible = false;
    string crowdName;
    string propertyName;
    bool mdex_propertyId_Div = false;
    uint64_t mdex_propertyWanted = 0;
    uint64_t mdex_amountWanted = 0;
    bool mdex_propertyWanted_Div = false;
    unsigned int mdex_action = 0;
    string mdex_actionStr;

    if (0 == blockHash) { return MP_TX_UNCONFIRMED; }

    CBlockIndex* pBlockIndex = GetBlockIndex(blockHash);
    if (NULL == pBlockIndex) { return MP_BLOCK_NOT_IN_CHAIN; }

    int blockHeight = pBlockIndex->nHeight;
    int confirmations =  1 + GetHeight() - pBlockIndex->nHeight;
    int64_t blockTime = pBlockIndex->nTime;

    mp_obj.SetNull();
    CMPOffer temp_offer;
    CMPMetaDEx temp_metadexoffer;

    // replace initial MP detection with levelDB lookup instead of parse, this is much faster especially in calls like list/search
    if (p_txlistdb->exists(wtxid))
    {
        //transaction is in levelDB, so we can attempt to parse it
        int parseRC = parseTransaction(true, wtx, blockHeight, 0, &mp_obj);
        if (0 <= parseRC) //negative RC means no MP content/badly encoded TX, we shouldn't see this if TX in levelDB but check for sanity
        {
            // do we have a non-zero RC, if so it's a payment, handle differently
            if (0 < parseRC)
            {
                // handle as payment TX - this doesn't fit nicely into the kind of output for a MP tx so we'll do this seperately
                // add generic TX data to the output
                //Object txobj;
                txobj->push_back(Pair("txid", wtxid.GetHex()));
                txobj->push_back(Pair("confirmations", confirmations));
                txobj->push_back(Pair("blocktime", blockTime));
                txobj->push_back(Pair("type", "DEx Purchase"));
                // always min one subrecord, grab sender from first sub so we can display in parent as per Adam feedback
                string tmpBuyer;
                string tmpSeller;
                uint64_t tmpVout;
                uint64_t tmpNValue;
                uint64_t tmpPropertyId;
                p_txlistdb->getPurchaseDetails(wtxid,1,&tmpBuyer,&tmpSeller,&tmpVout,&tmpPropertyId,&tmpNValue);
                txobj->push_back(Pair("sendingaddress", tmpBuyer));
                // get the details of sub records for payment(s) in the tx and push into an array
                Array purchases;
                int numberOfPurchases=p_txlistdb->getNumberOfPurchases(wtxid);
                if (0<numberOfPurchases)
                {
                    for(int purchaseNumber = 1; purchaseNumber <= numberOfPurchases; purchaseNumber++)
                    {
                        Object purchaseObj;
                        string buyer;
                        string seller;
                        uint64_t vout;
                        uint64_t nValue;
                        p_txlistdb->getPurchaseDetails(wtxid,purchaseNumber,&buyer,&seller,&vout,&propertyId,&nValue);
                        bIsMine = false;
                        bIsMine = IsMyAddress(buyer);
                        if (!bIsMine)
                        {
                            bIsMine = IsMyAddress(seller);
                        }
                        if (!filterAddress.empty()) if ((buyer != filterAddress) && (seller != filterAddress)) return -1; // return negative rc if filtering & no match
                        uint64_t amountPaid = wtx.vout[vout].nValue;
                        purchaseObj.push_back(Pair("vout", vout));
                        purchaseObj.push_back(Pair("amountpaid", FormatDivisibleMP(amountPaid)));
                        purchaseObj.push_back(Pair("ismine", bIsMine));
                        purchaseObj.push_back(Pair("referenceaddress", seller));
                        purchaseObj.push_back(Pair("propertyid", propertyId));
                        purchaseObj.push_back(Pair("amountbought", FormatDivisibleMP(nValue)));
                        purchaseObj.push_back(Pair("valid", true)); //only valid purchases are stored, anything else is regular BTC tx
                        purchases.push_back(purchaseObj);
                    }
                }
                txobj->push_back(Pair("purchases", purchases));
                // return the object
                return 0;
            }
            else
            {
                // otherwise RC was 0, a valid MP transaction so far
                if (0<=mp_obj.step1())
                {
                    MPTxType = mp_obj.getTypeString();
                    MPTxTypeInt = mp_obj.getType();
                    senderAddress = mp_obj.getSender();
                    refAddress = mp_obj.getReceiver();
                    if (!filterAddress.empty()) if ((senderAddress != filterAddress) && (refAddress != filterAddress)) return -1; // return negative rc if filtering & no match
                    isMPTx = true;
                    nFee = mp_obj.getFeePaid();
                    int tmpblock=0;
                    uint32_t tmptype=0;
                    uint64_t amountNew=0;
                    valid=getValidMPTX(wtxid, &tmpblock, &tmptype, &amountNew);
                    //populate based on type of tx
                    switch (MPTxTypeInt)
                    {
                        case MSC_TYPE_METADEX:
                             if (0 == mp_obj.step2_Value())
                             {
                                 propertyId = mp_obj.getProperty();
                                 amount = mp_obj.getAmount();
                                 mdex_propertyId_Div = isPropertyDivisible(propertyId);
                                 if (0 <= mp_obj.interpretPacket(NULL,&temp_metadexoffer))
                                 {
                                     mdex_propertyWanted = temp_metadexoffer.getDesProperty();
                                     mdex_propertyWanted_Div = isPropertyDivisible(mdex_propertyWanted);
                                     mdex_amountWanted = temp_metadexoffer.getAmountDesired();
                                     mdex_action = temp_metadexoffer.getAction();
                                     if(1 == mdex_action) mdex_actionStr = "new sell";
                                     if(2 == mdex_action) mdex_actionStr = "cancel price";
                                     if(3 == mdex_action) mdex_actionStr = "cancel pair";
                                     if(4 == mdex_action) mdex_actionStr = "cancel all";
                                 }
                             }

                        break;
                        case MSC_TYPE_CHANGE_ISSUER_ADDRESS:
                             if (0 == mp_obj.step2_Value())
                             {
                                showReference = true;
                                propertyId = mp_obj.getProperty();
                                amount = mp_obj.getAmount();
                             }
                        break;
                        case MSC_TYPE_GRANT_PROPERTY_TOKENS:
                             if (0 == mp_obj.step2_Value())
                             {
                                showReference = true;
                                propertyId = mp_obj.getProperty();
                                amount = mp_obj.getAmount();
                             }
                        break;
                        case MSC_TYPE_REVOKE_PROPERTY_TOKENS:
                             if (0 == mp_obj.step2_Value())
                             {
                                propertyId = mp_obj.getProperty();
                                amount = mp_obj.getAmount();
                             }
                        break;
                        case MSC_TYPE_CREATE_PROPERTY_FIXED:
                            mp_obj.step2_SmartProperty(rc);
                            if (0 == rc)
                            {
                                propertyId = _my_sps->findSPByTX(wtxid); // propertyId of created property (if valid)
                                amount = getTotalTokens(propertyId);
                                propertyName = mp_obj.getSPName();
                            }
                        break;
                        case MSC_TYPE_CREATE_PROPERTY_VARIABLE:
                            mp_obj.step2_SmartProperty(rc);
                            if (0 == rc)
                            {
                                propertyId = _my_sps->findSPByTX(wtxid); // propertyId of created property (if valid)
                                amount = 0; // crowdsale txs always create zero tokens
                                propertyName = mp_obj.getSPName();
                            }
                        break;
                        case MSC_TYPE_CREATE_PROPERTY_MANUAL:
                            //propertyId = _my_sps->findSPByTX(wtxid); // propertyId of created property (if valid)
                            //amount = 0; // issuance of a managed token does not create tokens
                            mp_obj.step2_SmartProperty(rc);
                            if (0 == rc)
                            {
                                propertyId = _my_sps->findSPByTX(wtxid); // propertyId of created property (if valid)
                                amount = 0; // crowdsale txs always create zero tokens
                                propertyName = mp_obj.getSPName();
                            }
                        break;
                        case MSC_TYPE_SIMPLE_SEND:
                            if (0 == mp_obj.step2_Value())
                            {
                                propertyId = mp_obj.getProperty();
                                amount = mp_obj.getAmount();
                                showReference = true;
                                //check crowdsale invest?
                                crowdPurchase = isCrowdsalePurchase(wtxid, refAddress, &crowdPropertyId, &crowdTokens, &issuerTokens);
                                if (crowdPurchase)
                                {
                                    MPTxType = "Crowdsale Purchase";
                                    CMPSPInfo::Entry sp;
                                    if (false == _my_sps->getSP(crowdPropertyId, sp)) { return MP_CROWDSALE_WITHOUT_PROPERTY; }

                                    crowdName = sp.name;
                                    crowdDivisible = sp.isDivisible();
                                }
                            }
                        break;
                        case MSC_TYPE_TRADE_OFFER:
                            if (0 == mp_obj.step2_Value())
                            {
                                propertyId = mp_obj.getProperty();
                                amount = mp_obj.getAmount();
                            }
                            if (0 <= mp_obj.interpretPacket(&temp_offer))
                            {
                                sell_minfee = temp_offer.getMinFee();
                                sell_timelimit = temp_offer.getBlockTimeLimit();
                                sell_subaction = temp_offer.getSubaction();
                                sell_btcdesired = temp_offer.getBTCDesiredOriginal();
                                if (3 < sell_subaction) sell_subaction=0; // case where subaction byte >3, to have been allowed must be a v0 sell, flip byte to 0
                                // for now must mark all v0 sells as new until we can store subaction for v0 sells
                                if ((0 == sell_subaction) && (0 < amount)) sell_subaction=1; // case where subaction byte=0, must be a v0 sell, infer action from amount
                                if ((0 == sell_subaction) && (0 == amount)) sell_subaction=3; // case where subaction byte=0, must be a v0 sell, infer action from amount
                            }
                            if ((valid) && (amountNew>0)) amount=amountNew; //amount has been amended, update
                        break;
                        case MSC_TYPE_ACCEPT_OFFER_BTC:
                            if (0 == mp_obj.step2_Value())
                            {
                                propertyId = mp_obj.getProperty();
                                amount = mp_obj.getAmount();
                                showReference = true;
                            }
                            if ((valid) && (amountNew>0)) amount=amountNew; //amount has been amended, update
                        break;
                        case MSC_TYPE_CLOSE_CROWDSALE:
                            if (0 == mp_obj.step2_Value())
                            {
                                propertyId = mp_obj.getProperty();
                            }
                        break;
                        case  MSC_TYPE_SEND_TO_OWNERS:
                            if (0 == mp_obj.step2_Value())
                            {
                                propertyId = mp_obj.getProperty();
                                amount = mp_obj.getAmount();
                            }
                        break;
                    } // end switch
                    divisible=isPropertyDivisible(propertyId);
                } // end step 1 if
                else
                {
                    return -3336; // "Not a Master Protocol transaction"
                }
            } // end payment check if
        } //negative RC check
        else
        {
            return MP_INVALID_TX_IN_DB_FOUND;
        }
    }
    else
    {
        return MP_TX_IS_NOT_MASTER_PROTOCOL;
    }

    if (isMPTx)
    {
        // test sender and reference against ismine to determine which address is ours
        // if both ours (eg sending to another address in wallet) use reference
        bIsMine = IsMyAddress(senderAddress);
        if (!bIsMine)
        {
            bIsMine = IsMyAddress(refAddress);
        }
        txobj->push_back(Pair("txid", wtxid.GetHex()));
        txobj->push_back(Pair("sendingaddress", senderAddress));
        if (showReference) txobj->push_back(Pair("referenceaddress", refAddress));
        txobj->push_back(Pair("ismine", bIsMine));
        txobj->push_back(Pair("confirmations", confirmations));
        txobj->push_back(Pair("fee", ValueFromAmount(nFee)));
        txobj->push_back(Pair("blocktime", blockTime));
        txobj->push_back(Pair("version", (int64_t)mp_obj.getVersion()));
        txobj->push_back(Pair("type_int", (int64_t)mp_obj.getType()));
        txobj->push_back(Pair("type", MPTxType));
        if (MSC_TYPE_METADEX != MPTxTypeInt) txobj->push_back(Pair("propertyid", propertyId));
        if ((MSC_TYPE_CREATE_PROPERTY_VARIABLE == MPTxTypeInt) || (MSC_TYPE_CREATE_PROPERTY_FIXED == MPTxTypeInt) || (MSC_TYPE_CREATE_PROPERTY_MANUAL == MPTxTypeInt))
        {
            txobj->push_back(Pair("propertyname", propertyName));
        }
        if (MSC_TYPE_METADEX != MPTxTypeInt) txobj->push_back(Pair("divisible", divisible));
        if (MSC_TYPE_METADEX != MPTxTypeInt) txobj->push_back(Pair("amount", FormatMP(propertyId, amount)));
        if (crowdPurchase)
        {
            txobj->push_back(Pair("purchasedpropertyid", crowdPropertyId));
            txobj->push_back(Pair("purchasedpropertyname", crowdName));
            txobj->push_back(Pair("purchasedpropertydivisible", crowdDivisible));
            txobj->push_back(Pair("purchasedtokens", FormatMP(crowdPropertyId, crowdTokens)));
            txobj->push_back(Pair("issuertokens", FormatMP(crowdPropertyId, issuerTokens)));
        }
        if (MSC_TYPE_TRADE_OFFER == MPTxTypeInt)
        {
            txobj->push_back(Pair("feerequired", ValueFromAmount(sell_minfee)));
            txobj->push_back(Pair("timelimit", sell_timelimit));
            if (1 == sell_subaction) txobj->push_back(Pair("subaction", "New"));
            if (2 == sell_subaction) txobj->push_back(Pair("subaction", "Update"));
            if (3 == sell_subaction) txobj->push_back(Pair("subaction", "Cancel"));
            txobj->push_back(Pair("bitcoindesired", ValueFromAmount(sell_btcdesired)));
        }
        if (MSC_TYPE_METADEX == MPTxTypeInt)
        {
            txobj->push_back(Pair("amountoffered", FormatMP(propertyId, amount)));
            txobj->push_back(Pair("propertyoffered", propertyId));
            txobj->push_back(Pair("propertyofferedisdivisible", mdex_propertyId_Div));
            txobj->push_back(Pair("amountdesired", FormatMP(mdex_propertyWanted, mdex_amountWanted)));
            txobj->push_back(Pair("propertydesired", mdex_propertyWanted));
            txobj->push_back(Pair("propertydesiredisdivisible", mdex_propertyWanted_Div));
            txobj->push_back(Pair("action", mdex_actionStr));
            //txobj->push_back(Pair("unit_price", mdex_unitPrice ) );
            //txobj->push_back(Pair("inverse_unit_price", mdex_invUnitPrice ) );
            //active?
            //txobj->push_back(Pair("amount_original", FormatDivisibleMP(mdex_amt_orig_sale)));
            //txobj->push_back(Pair("amount_desired", FormatDivisibleMP(mdex_amt_des)));
        }
        txobj->push_back(Pair("valid", valid));
    }
    return 0;
}

Value gettransaction_MP(const Array& params, bool fHelp)
{
    // note this call has been refactored to use the singular populateRPCTransactionObject function

    if (fHelp || params.size() != 1)
        throw runtime_error(
            "gettransaction_MP \"txid\"\n"
            "\nGet detailed information about a Master Protocol transaction <txid>\n"
            "\nArguments:\n"
            "1. \"txid\"    (string, required) The transaction id\n"
            "\nResult:\n"
            "{\n"
            "  \"txid\" : \"transactionid\",   (string) The transaction id\n"
            "  \"sendingaddress\" : \"sender\",    (string) The sending address\n"
            "  \"referenceaddress\" : \"receiving address\",    (string) The receiving address (if applicable)\n"
            "  \"ismine\" : true/false\",    (boolean) Whether the transaction involes an address in the wallet\n"
            "  \"confirmations\" : n,     (numeric) The number of confirmations\n"
            "  \"blocktime\" : ttt,       (numeric) The time in seconds since epoch (1 Jan 1970 GMT)\n"
            "  \"type\" : \"transaction type\",    (string) The type of transaction\n"
            "  \"propertyid\" : \"property id\",    (numeric) The ID of the property transacted\n"
            "  \"propertyname\" : \"property name\",    (string) The name of the property (for creation transactions)\n"
            "  \"divisible\" : true/false\",    (boolean) Whether the property is divisible\n"
            "  \"amount\" : \"x.xxx\",     (string) The transaction amount\n"
            "  \"valid\" : true/false\",    (boolean) Whether the transaction is valid\n"
            "}\n"

            "\nbExamples\n"
            + HelpExampleCli("gettransaction_MP", "\"1075db55d416d3ca199f55b6084e2115b9345e16c5cf302fc80e9d5fbf5d48d\"")
            + HelpExampleRpc("gettransaction_MP", "\"1075db55d416d3ca199f55b6084e2115b9345e16c5cf302fc80e9d5fbf5d48d\"")
        );

    uint256 hash;
    hash.SetHex(params[0].get_str());
    Object txobj;
    // make a request to new RPC populator function to populate a transaction object
    int populateResult = populateRPCTransactionObject(hash, &txobj);
    // check the response, throw any error codes if false
    if (0>populateResult)
    {
        // TODO: consider throwing other error codes, check back with Bitcoin Core
        switch (populateResult)
        {
            case MP_TX_NOT_FOUND:
                throw JSONRPCError(RPC_INVALID_ADDRESS_OR_KEY, "No information available about transaction");
                
            case MP_TX_UNCONFIRMED:
                throw JSONRPCError(RPC_INVALID_ADDRESS_OR_KEY, "Unconfirmed transactions are not supported");
                
            case MP_BLOCK_NOT_IN_CHAIN:
                throw JSONRPCError(RPC_INVALID_ADDRESS_OR_KEY, "Transaction not part of the active chain");
                
            case MP_CROWDSALE_WITHOUT_PROPERTY:
                throw JSONRPCError(RPC_INTERNAL_ERROR, "Potential database corruption: \
                                                      \"Crowdsale Purchase\" without valid property identifier");
                    
            case MP_INVALID_TX_IN_DB_FOUND:
                throw JSONRPCError(RPC_INTERNAL_ERROR, "Potential database corruption: Invalid transaction found");
                
            case MP_TX_IS_NOT_MASTER_PROTOCOL:
                throw JSONRPCError(RPC_INVALID_ADDRESS_OR_KEY, "Not a Master Protocol transaction");
        }
    }
    // everything seems ok, return the object
    return txobj;
}

Value listtransactions_MP(const Array& params, bool fHelp)
{
    // note this call has been refactored to use the singular populateRPCTransactionObject function
    // note address filtering has been readded to this call, and searchtransactions_MP has been removed since performance hit no longer an issue

    if (fHelp || params.size() > 5)
        throw runtime_error(
            "listtransactions_MP ( \"address\" count skip startblock endblock )\n" //todo increase verbosity in help
            "\nList wallet transactions filtered on counts and block boundaries\n"
            + HelpExampleCli("listtransactions_MP", "")
            + HelpExampleRpc("listtransactions_MP", "")
        );

    CWallet *wallet = pwalletMain;
    string sAddress = "";
    string addressParam = "";
    bool addressFilter;

    //if 0 params consider all addresses in wallet, otherwise first param is filter address
    addressFilter = false;
    if (params.size() > 0)
    {
        // allow setting "" or "*" to use nCount and nFrom params with all addresses in wallet
        if ( ("*" != params[0].get_str()) && ("" != params[0].get_str()) )
        {
            addressParam = params[0].get_str();
            addressFilter = true;
        }
    }

    int64_t nCount = 10;
    if (params.size() > 1) nCount = params[1].get_int64();
    if (nCount < 0) throw JSONRPCError(RPC_INVALID_PARAMETER, "Negative count");
    int64_t nFrom = 0;
    if (params.size() > 2) nFrom = params[2].get_int64();
    if (nFrom < 0) throw JSONRPCError(RPC_INVALID_PARAMETER, "Negative from");
    int64_t nStartBlock = 0;
    if (params.size() > 3) nStartBlock = params[3].get_int64();
    if (nStartBlock < 0) throw JSONRPCError(RPC_INVALID_PARAMETER, "Negative start block");
    int64_t nEndBlock = 999999;
    if (params.size() > 4) nEndBlock = params[4].get_int64();
    if (nEndBlock < 0) throw JSONRPCError(RPC_INVALID_PARAMETER, "Negative end block");

    Array response; //prep an array to hold our output

    // STO has no inbound transaction, so we need to use an insert methodology here
    // get STO receipts affecting me
    string mySTOReceipts = s_stolistdb->getMySTOReceipts(addressParam);
    std::vector<std::string> vecReceipts;
    boost::split(vecReceipts, mySTOReceipts, boost::is_any_of(","), token_compress_on);
    int64_t lastTXBlock = 999999;

    // rewrite to use original listtransactions methodology from core
    LOCK(wallet->cs_wallet);
    std::list<CAccountingEntry> acentries;
    CWallet::TxItems txOrdered = pwalletMain->OrderedTxItems(acentries, "*");

    // iterate backwards until we have nCount items to return:
    for (CWallet::TxItems::reverse_iterator it = txOrdered.rbegin(); it != txOrdered.rend(); ++it)
    {
        CWalletTx *const pwtx = (*it).second.first;
        if (pwtx != 0)
        {
            // get the height of the transaction and check it's within the chosen parameters
            uint256 blockHash = pwtx->hashBlock;
            if ((0 == blockHash) || (NULL == GetBlockIndex(blockHash))) continue;
            CBlockIndex* pBlockIndex = GetBlockIndex(blockHash);
            if (NULL == pBlockIndex) continue;
            int blockHeight = pBlockIndex->nHeight;
            if ((blockHeight < nStartBlock) || (blockHeight > nEndBlock)) continue; // ignore it if not within our range

            // look for an STO receipt to see if we need to insert it
            for(uint32_t i = 0; i<vecReceipts.size(); i++)
            {
                std::vector<std::string> svstr;
                boost::split(svstr, vecReceipts[i], boost::is_any_of(":"), token_compress_on);
                if(4 == svstr.size()) // make sure expected num items
                {
                    if((atoi(svstr[1]) < lastTXBlock) && (atoi(svstr[1]) > blockHeight))
                    {
                        // STO receipt insert here - add STO receipt to response array
                        uint256 hash;
                        hash.SetHex(svstr[0]);
                        Object txobj;
                        int populateResult = -1;
                        populateResult = populateRPCTransactionObject(hash, &txobj);
                        if (0 == populateResult)
                        {
                            Array receiveArray;
                            uint64_t tmpAmount = 0;
                            uint64_t stoFee = 0;
                            s_stolistdb->getRecipients(hash, addressParam, &receiveArray, &tmpAmount, &stoFee);
                            // add matches array and stofee to object
                            txobj.push_back(Pair("totalstofee", FormatDivisibleMP(stoFee))); // fee always MSC so always divisible
                            txobj.push_back(Pair("recipients", receiveArray));
                            response.push_back(txobj); // add the transaction object to the response array
                        }
                        // don't burn time doing more work than we need to
                        if ((int)response.size() >= (nCount+nFrom)) break;
                    }
                }
            }

            // populateRPCTransactionObject will throw us a non-0 rc if this isn't a MP transaction, speeds up search by orders of magnitude
            uint256 hash = pwtx->GetHash();
            Object txobj;

            // make a request to new RPC populator function to populate a transaction object (if it is a MP transaction)
            int populateResult = -1;
            if (addressFilter)
            {
                populateResult = populateRPCTransactionObject(hash, &txobj, addressParam); // pass in an address filter
            }
            else
            {
                populateResult = populateRPCTransactionObject(hash, &txobj); // no address filter
            }
            if (0 == populateResult) response.push_back(txobj); // add the transaction object to the response array if we get a 0 rc
            lastTXBlock = blockHeight;

            // don't burn time doing more work than we need to
            if ((int)response.size() >= (nCount+nFrom)) break;
        }
    }
    // sort array here and cut on nFrom and nCount
    if (nFrom > (int)response.size())
        nFrom = response.size();
    if ((nFrom + nCount) > (int)response.size())
        nCount = response.size() - nFrom;
    Array::iterator first = response.begin();
    std::advance(first, nFrom);
    Array::iterator last = response.begin();
    std::advance(last, nFrom+nCount);

    if (last != response.end()) response.erase(last, response.end());
    if (first != response.begin()) response.erase(response.begin(), first);

    std::reverse(response.begin(), response.end()); // return oldest to newest?
    return response;   // return response array for JSON serialization
}

Value getinfo_MP(const Array& params, bool fHelp)
{
    Object infoResponse;
    // other bits of info we want to report should be included here

    // provide the mastercore and bitcoin version and if available commit id
    infoResponse.push_back(Pair("mastercoreversion", OmniCoreVersion()));
    infoResponse.push_back(Pair("bitcoincoreversion", BitcoinCoreVersion()));
    infoResponse.push_back(Pair("commitinfo", BuildCommit()));

    // provide the current block details
    uint64_t block = chainActive.Height();
    uint64_t blockTime = chainActive[chainActive.Height()]->GetBlockTime();
    int64_t blockMPTransactions = p_txlistdb->getMPTransactionCountBlock(block);
    int64_t totalMPTransactions = p_txlistdb->getMPTransactionCountTotal();
    int64_t totalMPTrades = t_tradelistdb->getMPTradeCountTotal();
    infoResponse.push_back(Pair("block", block));
    infoResponse.push_back(Pair("blocktime", blockTime));
    infoResponse.push_back(Pair("blocktransactions", blockMPTransactions));

    // provide the number of trades completed
    infoResponse.push_back(Pair("totaltrades", totalMPTrades));
    // provide the number of transactions parsed
    infoResponse.push_back(Pair("totaltransactions", totalMPTransactions));

    // handle alerts
    Object alertResponse;
    string global_alert_message = getMasterCoreAlertString();
    int32_t alertType = 0;
    uint64_t expiryValue = 0;
    uint32_t typeCheck = 0;
    uint32_t verCheck = 0;
    string alertTypeStr;
    string alertMessage;

    if(!global_alert_message.empty())
    {
        bool parseSuccess = parseAlertMessage(global_alert_message, &alertType, &expiryValue, &typeCheck, &verCheck, &alertMessage);
        if (parseSuccess)
        {
            switch (alertType)
            {
                case 0: alertTypeStr = "error"; break;
                case 1: alertTypeStr = "textalertexpiringbyblock"; break;
                case 2: alertTypeStr = "textalertexpiringbytime"; break;
                case 3: alertTypeStr = "textalertexpiringbyversion"; break;
                case 4: alertTypeStr = "updatealerttxcheck"; break;
            }
            alertResponse.push_back(Pair("alerttype", alertTypeStr));
            alertResponse.push_back(Pair("expiryvalue", FormatIndivisibleMP(expiryValue)));
            if (alertType == 4) { alertResponse.push_back(Pair("typecheck",  FormatIndivisibleMP(typeCheck))); alertResponse.push_back(Pair("vercheck",  FormatIndivisibleMP(verCheck))); }
            alertResponse.push_back(Pair("alertmessage", alertMessage.c_str()));
        }
    }
    infoResponse.push_back(Pair("alert", alertResponse));
    return infoResponse;
}

Value getsto_MP(const Array& params, bool fHelp)
{
    if (fHelp || params.size() < 1 || params.size() > 2)
        throw runtime_error(
            "getsto_MP \"txid\" \"recipientfilter\"\n"
            "\nGet information and recipients of send to owners transaction <txid>\n"
            "\nArguments:\n"
            "1. \"txid\"    (string, required) The transaction id\n"
            "2. \"recipientfilter\"    (string, optional) The recipient address filter (wallet by default, \"*\" for all)\n"
            "\nResult:\n"
            "{\n"
            "  \"txid\" : \"transactionid\",   (string) The transaction id\n"
            + HelpExampleCli("getsto_MP", "\"1075db55d416d3ca199f55b6084e2115b9345e16c5cf302fc80e9d5fbf5d48d\"")
            + HelpExampleRpc("getsto_MP", "\"1075db55d416d3ca199f55b6084e2115b9345e16c5cf302fc80e9d5fbf5d48d\"")
        );

    uint256 hash;
    hash.SetHex(params[0].get_str());
    string filterAddress = "";
    if (params.size() == 2) filterAddress=params[1].get_str();
    Object txobj;
    CTransaction wtx;
    uint256 blockHash = 0;
    if (!GetTransaction(hash, wtx, blockHash, true)) { return MP_TX_NOT_FOUND; }
    uint64_t propertyId = 0;
    CMPTransaction mp_obj;
    int parseRC = parseTransaction(true, wtx, 0, 0, &mp_obj);
    if (0 <= parseRC) //negative RC means no MP content/badly encoded TX, we shouldn't see this if TX in levelDB but check for safety
    {
        if (0<=mp_obj.step1())
        {
            if (0 == mp_obj.step2_Value())
            {
                propertyId = mp_obj.getProperty();
            }
        }
        if (propertyId == 0) // something went wrong, couldn't decode property ID - bad packet?
            throw JSONRPCError(RPC_INVALID_ADDRESS_OR_KEY, "Not a Master Protocol transaction");

        // make a request to new RPC populator function to populate a transaction object
        int populateResult = populateRPCTransactionObject(hash, &txobj);
        // check the response, throw any error codes if false
        if (0>populateResult)
        {
            // TODO: consider throwing other error codes, check back with Bitcoin Core
            switch (populateResult)
            {
                case MP_TX_NOT_FOUND:
                    throw JSONRPCError(RPC_INVALID_ADDRESS_OR_KEY, "No information available about transaction");
                case MP_TX_UNCONFIRMED:
                    throw JSONRPCError(RPC_INVALID_ADDRESS_OR_KEY, "Unconfirmed transactions are not supported");
                case MP_BLOCK_NOT_IN_CHAIN:
                    throw JSONRPCError(RPC_INVALID_ADDRESS_OR_KEY, "Transaction not part of the active chain");
                case MP_CROWDSALE_WITHOUT_PROPERTY:
                    throw JSONRPCError(RPC_INTERNAL_ERROR, "Potential database corruption: \
                                                          \"Crowdsale Purchase\" without valid property identifier");
                case MP_INVALID_TX_IN_DB_FOUND:
                    throw JSONRPCError(RPC_INTERNAL_ERROR, "Potential database corruption: Invalid transaction found");
                case MP_TX_IS_NOT_MASTER_PROTOCOL:
                    throw JSONRPCError(RPC_INVALID_ADDRESS_OR_KEY, "Not a Master Protocol transaction");
            }
        }
        // create array of recipients
        Array receiveArray;
        uint64_t tmpAmount = 0;
        uint64_t stoFee = 0;
        s_stolistdb->getRecipients(hash, filterAddress, &receiveArray, &tmpAmount, &stoFee);
        // add matches array and stofee to object
        txobj.push_back(Pair("totalstofee", FormatDivisibleMP(stoFee))); // fee always MSC so always divisible
        txobj.push_back(Pair("recipients", receiveArray));
    }
    // return object
    return txobj;
}

Value gettrade_MP(const Array& params, bool fHelp)
{
    if (fHelp || params.size() != 1)
        throw runtime_error(
            "gettrade_MP \"txid\"\n"
            "\nGet detailed information and trade matches for a Master Protocol MetaDEx trade offer <txid>\n"
            "\nArguments:\n"
            "1. \"txid\"    (string, required) The transaction id\n"
            "\nResult:\n"
            "{\n"
            "  \"txid\" : \"transactionid\",   (string) The transaction id\n"
            + HelpExampleCli("gettrade_MP", "\"1075db55d416d3ca199f55b6084e2115b9345e16c5cf302fc80e9d5fbf5d48d\"")
            + HelpExampleRpc("gettrade_MP", "\"1075db55d416d3ca199f55b6084e2115b9345e16c5cf302fc80e9d5fbf5d48d\"")
        );

    uint256 hash;
    hash.SetHex(params[0].get_str());
    Object tradeobj;
    Object txobj;
    CMPMetaDEx temp_metadexoffer;

    //get sender & propId
    string senderAddress;
    unsigned int propertyId = 0;
    CTransaction wtx;
    uint256 blockHash = 0;
    if (!GetTransaction(hash, wtx, blockHash, true)) { return MP_TX_NOT_FOUND; }
    CMPTransaction mp_obj;
    int parseRC = parseTransaction(true, wtx, 0, 0, &mp_obj);
    if (0 <= parseRC) //negative RC means no MP content/badly encoded TX, we shouldn't see this if TX in levelDB but check for sa$
    {
        if (0<=mp_obj.step1())
        {
            senderAddress = mp_obj.getSender();
            if (0 == mp_obj.step2_Value())
            {
                propertyId = mp_obj.getProperty();
            }
        }
    }
    if (propertyId == 0) // something went wrong, couldn't decode property ID - bad packet?
        throw JSONRPCError(RPC_INVALID_ADDRESS_OR_KEY, "Not a Master Protocol transaction");
    if (senderAddress.empty()) // something went wrong, couldn't decode transaction
        throw JSONRPCError(RPC_INVALID_ADDRESS_OR_KEY, "Not a Master Protocol transaction");

    // make a request to new RPC populator function to populate a transaction object
    int populateResult = populateRPCTransactionObject(hash, &txobj);

    // check the response, throw any error codes if false
    if (0>populateResult)
    {
        // TODO: consider throwing other error codes, check back with Bitcoin Core
        switch (populateResult)
        {
            case MP_TX_NOT_FOUND:
                throw JSONRPCError(RPC_INVALID_ADDRESS_OR_KEY, "No information available about transaction");
            case MP_TX_UNCONFIRMED:
                throw JSONRPCError(RPC_INVALID_ADDRESS_OR_KEY, "Unconfirmed transactions are not supported");
            case MP_BLOCK_NOT_IN_CHAIN:
                throw JSONRPCError(RPC_INVALID_ADDRESS_OR_KEY, "Transaction not part of the active chain");
            case MP_CROWDSALE_WITHOUT_PROPERTY:
                throw JSONRPCError(RPC_INTERNAL_ERROR, "Potential database corruption: \
                                                      \"Crowdsale Purchase\" without valid property identifier");
            case MP_INVALID_TX_IN_DB_FOUND:
                throw JSONRPCError(RPC_INTERNAL_ERROR, "Potential database corruption: Invalid transaction found");
            case MP_TX_IS_NOT_MASTER_PROTOCOL:
                throw JSONRPCError(RPC_INVALID_ADDRESS_OR_KEY, "Not a Master Protocol transaction");
        }
    }

    // get the amount for sale in this sell offer to see if filled
    uint64_t amountForSale = mp_obj.getAmount();

    // create array of matches
    Array tradeArray;
    uint64_t totalBought = 0;
    uint64_t totalSold = 0;
    t_tradelistdb->getMatchingTrades(hash, propertyId, &tradeArray, &totalSold, &totalBought);

    // get action byte
    int actionByte = 0;
    if (0 <= mp_obj.interpretPacket(NULL,&temp_metadexoffer)) { actionByte = (int)temp_metadexoffer.getAction(); }

    // everything seems ok, now add status and get an array of matches to add to the object
    // work out status
    bool orderOpen = isMetaDExOfferActive(hash, propertyId);
    bool partialFilled = false;
    bool filled = false;
    string statusText;
    if(totalSold>0) partialFilled = true;
    if(totalSold>=amountForSale) filled = true;
    statusText = "unknown";
    if((!orderOpen) && (!partialFilled)) statusText = "cancelled"; // offers that are closed but not filled must have been cancelled
    if((!orderOpen) && (partialFilled)) statusText = "cancelled part filled"; // offers that are closed but not filled must have been cancelled
    if((!orderOpen) && (filled)) statusText = "filled"; // filled offers are closed
    if((orderOpen) && (!partialFilled)) statusText = "open"; // offer exists but no matches yet
    if((orderOpen) && (partialFilled)) statusText = "open part filled"; // offer exists, some matches but not filled yet
    if(actionByte==1) txobj.push_back(Pair("status", statusText)); // no status for cancel txs

    // add cancels array to object and set status as cancelled only if cancel type
    if(actionByte != 1)
    {
        Array cancelArray;
        int numberOfCancels = p_txlistdb->getNumberOfMetaDExCancels(hash);
        if (0<numberOfCancels)
        {
            for(int refNumber = 1; refNumber <= numberOfCancels; refNumber++)
            {
                Object cancelTx;
                string strValue = p_txlistdb->getKeyValue(hash.ToString() + "-C" + to_string(refNumber));
                if (!strValue.empty())
                {
                    std::vector<std::string> vstr;
                    boost::split(vstr, strValue, boost::is_any_of(":"), token_compress_on);
                    if (3 <= vstr.size())
                    {
                        uint64_t propId = boost::lexical_cast<uint64_t>(vstr[1]);
                        uint64_t amountUnreserved = boost::lexical_cast<uint64_t>(vstr[2]);
                        cancelTx.push_back(Pair("txid", vstr[0]));
                        cancelTx.push_back(Pair("propertyid", propId));
                        cancelTx.push_back(Pair("amountunreserved", FormatMP(propId, amountUnreserved)));
                    cancelArray.push_back(cancelTx);
                    }
                }
            }
        }
        txobj.push_back(Pair("cancelledtransactions", cancelArray));
    }
    else
    {
        // if cancelled, show cancellation txid
        if((statusText == "cancelled") || (statusText == "cancelled part filled")) { txobj.push_back(Pair("canceltxid", p_txlistdb->findMetaDExCancel(hash).GetHex())); }
        // add matches array to object
        txobj.push_back(Pair("matches", tradeArray)); // only action 1 offers can have matches
    }

    // return object
    return txobj;
}
<|MERGE_RESOLUTION|>--- conflicted
+++ resolved
@@ -269,124 +269,6 @@
     return balance_obj;
 }
 
-<<<<<<< HEAD
-=======
-// send a MP transaction via RPC - simple send
-Value send_MP(const Array& params, bool fHelp)
-{
-if (fHelp || params.size() < 4 || params.size() > 6)
-        throw runtime_error(
-            "send_MP \"fromaddress\" \"toaddress\" propertyid \"amount\" ( \"redeemaddress\" \"referenceamount\" )\n"
-            "\nCreates and broadcasts a simple send for a given amount and currency/property ID.\n"
-            "\nParameters:\n"
-            "FromAddress   : the address to send from\n"
-            "ToAddress     : the address to send to\n"
-            "PropertyID    : the id of the smart property to send\n"
-            "Amount        : the amount to send\n"
-            "RedeemAddress : (optional) the address that can redeem the bitcoin outputs. Defaults to FromAddress\n"
-            "ReferenceAmount:(optional)\n"
-            "Result:\n"
-            "txid    (string) The transaction ID of the sent transaction\n"
-            "\nExamples:\n"
-            ">mastercored send_MP 1FromAddress 1ToAddress PropertyID Amount 1RedeemAddress\n"
-        );
-
-  std::string FromAddress = (params[0].get_str());
-  std::string ToAddress = (params[1].get_str());
-  std::string RedeemAddress = (params.size() > 4) ? (params[4].get_str()): "";
-
-  int64_t tmpPropertyId = params[2].get_int64();
-  if ((1 > tmpPropertyId) || (4294967295 < tmpPropertyId)) // not safe to do conversion
-    throw JSONRPCError(RPC_INVALID_PARAMETER, "Invalid property identifier");
-  unsigned int propertyId = int(tmpPropertyId);
-
-  CMPSPInfo::Entry sp;
-  if (false == _my_sps->getSP(propertyId, sp)) {
-    throw JSONRPCError(RPC_INVALID_PARAMETER, "Property identifier does not exist");
-  }
-
-  bool divisible = sp.isDivisible();
-
-  string strAmount = params[3].get_str();
-  int64_t Amount = 0, additional = 0;
-  Amount = StrToInt64(strAmount, divisible);
-
-  if (0 >= Amount)
-   throw JSONRPCError(RPC_TYPE_ERROR, "Invalid amount");
-
-  std::string strAdditional = (params.size() > 5) ? (params[5].get_str()): "0";
-  additional = StrToInt64(strAdditional, true);
-
-  if ((0.01 * COIN) < additional)
-   throw JSONRPCError(RPC_TYPE_ERROR, "Invalid reference amount");
-
-  //some sanity checking of the data supplied?
-  int code = 0;
-  uint256 newTX = send_INTERNAL_1packet(FromAddress, ToAddress, RedeemAddress, propertyId, Amount, 0, 0, MSC_TYPE_SIMPLE_SEND, additional, &code);
-
-  if (0 != code) throw JSONRPCError(code, error_str(code));
-
-  //we need to do better than just returning a string of 0000000 here if we can't send the TX
-  return newTX.GetHex();
-}
-
-// send a MP transaction via RPC - simple send
-Value sendtoowners_MP(const Array& params, bool fHelp)
-{
-if (fHelp || params.size() < 3 || params.size() > 4)
-        throw runtime_error(
-            "sendtoowners_MP \"fromaddress\" propertyid \"amount\" ( \"redeemaddress\" )\n"
-            "\nCreates and broadcasts a send-to-owners transaction for a given amount and currency/property ID.\n"
-            "\nParameters:\n"
-            "FromAddress   : the address to send from\n"
-            "PropertyID    : the id of the smart property to send\n"
-            "Amount (string): the amount to send\n"
-            "RedeemAddress : (optional) the address that can redeem the bitcoin outputs. Defaults to FromAddress\n"
-            "\nResult:\n"
-            "txid    (string) The transaction ID of the sent transaction\n"
-            "\nExamples:\n"
-            ">mastercored send_MP 1FromAddress PropertyID Amount 1RedeemAddress\n"
-        );
-
-  std::string FromAddress = (params[0].get_str());
-  std::string RedeemAddress = (params.size() > 3) ? (params[3].get_str()): "";
-
-  int64_t tmpPropertyId = params[1].get_int64();
-  if ((1 > tmpPropertyId) || (4294967295 < tmpPropertyId)) // not safe to do conversion
-    throw JSONRPCError(RPC_INVALID_PARAMETER, "Invalid property identifier");
-
-  unsigned int propertyId = int(tmpPropertyId);
-
-  CMPSPInfo::Entry sp;
-  if (false == _my_sps->getSP(propertyId, sp)) {
-    throw JSONRPCError(RPC_INVALID_PARAMETER, "Property identifier does not exist");
-  }
-
-  bool divisible = sp.isDivisible();
-
-//  printf("%s(), params3='%s' line %d, file: %s\n", __FUNCTION__, params[3].get_str().c_str(), __LINE__, __FILE__);
-
-  string strAmount = params[2].get_str();
-  int64_t Amount = 0;
-  Amount = StrToInt64(strAmount, divisible);
-
-  if (0 >= Amount)
-    throw JSONRPCError(RPC_TYPE_ERROR, "Invalid amount");
-
-  // printf("%s() %40.25lf, %lu, line %d, file: %s\n", __FUNCTION__, tmpAmount, Amount, __LINE__, __FILE__);
-
-  //some sanity checking of the data supplied?
-  int code = 0;
-  uint256 newTX = send_INTERNAL_1packet(FromAddress, "", RedeemAddress, propertyId, Amount, 0, 0, MSC_TYPE_SEND_TO_OWNERS, 0, &code);
-
-  if (0 != code)
-    throw JSONRPCError(code, error_str(code));
-
-  //we need to do better than just returning a string of 0000000 here if we can't send the TX
-  return newTX.GetHex();
-}
-
->>>>>>> 23e83323
 Value sendrawtx_MP(const Array& params, bool fHelp)
 {
 if (fHelp || params.size() < 2 || params.size() > 5)
