--- conflicted
+++ resolved
@@ -173,10 +173,6 @@
       set_field=64bit
     fi
   fi
-<<<<<<< HEAD
-
-=======
->>>>>>> 9460771a
   if test x"$set_field" = x; then
     set_field=32bit
   fi
@@ -225,6 +221,11 @@
 fi
 
 if test x"$req_bignum" = x"auto"; then
+  SECP_GMP_CHECK
+  if test x"$has_gmp" = x"yes"; then
+    set_bignum=gmp
+  fi
+
   if test x"$set_bignum" = x; then
     set_bignum=no
   fi
