--- conflicted
+++ resolved
@@ -186,9 +186,6 @@
     sigdata.scriptSig = PushAll(result);
 
     // Test solution
-<<<<<<< HEAD
-    return VerifyScript(txin.scriptSig, fromPubKey, STANDARD_SCRIPT_VERIFY_FLAGS, MutableTransactionSignatureChecker(&txTo, nIn));
-=======
     return solved && VerifyScript(sigdata.scriptSig, fromPubKey, &sigdata.scriptWitness, STANDARD_SCRIPT_VERIFY_FLAGS, creator.Checker());
 }
 
@@ -224,7 +221,6 @@
     bool ret = ProduceSignature(creator, fromPubKey, sigdata);
     UpdateTransaction(txTo, nIn, sigdata);
     return ret;
->>>>>>> 9460771a
 }
 
 bool SignSignature(const CKeyStore &keystore, const CTransaction& txFrom, CMutableTransaction& txTo, unsigned int nIn, int nHashType)
@@ -267,11 +263,7 @@
             if (sigs.count(pubkey))
                 continue; // Already got a sig for this pubkey
 
-<<<<<<< HEAD
-            if (TransactionSignatureChecker(&txTo, nIn).CheckSig(sig, pubkey, scriptPubKey))
-=======
             if (checker.CheckSig(sig, pubkey, scriptPubKey, sigversion))
->>>>>>> 9460771a
             {
                 sigs[pubkey] = sig;
                 break;
