// Copyright (c) 2009-2010 Satoshi Nakamoto
// Copyright (c) 2009-2016 The Bitcoin Core developers
// Distributed under the MIT software license, see the accompanying
// file COPYING or http://www.opensource.org/licenses/mit-license.php.

#ifndef BITCOIN_BITCOINCONSENSUS_H
#define BITCOIN_BITCOINCONSENSUS_H

#include <stdint.h>

#if defined(BUILD_BITCOIN_INTERNAL) && defined(HAVE_CONFIG_H)
#include "config/bitcoin-config.h"
  #if defined(_WIN32)
    #if defined(DLL_EXPORT)
      #if defined(HAVE_FUNC_ATTRIBUTE_DLLEXPORT)
        #define EXPORT_SYMBOL __declspec(dllexport)
      #else
        #define EXPORT_SYMBOL
      #endif
    #endif
  #elif defined(HAVE_FUNC_ATTRIBUTE_VISIBILITY)
    #define EXPORT_SYMBOL __attribute__ ((visibility ("default")))
  #endif
#elif defined(MSC_VER) && !defined(STATIC_LIBBITCOINCONSENSUS)
  #define EXPORT_SYMBOL __declspec(dllimport)
#endif

#ifndef EXPORT_SYMBOL
  #define EXPORT_SYMBOL
#endif

#ifdef __cplusplus
extern "C" {
#endif

#define BITCOINCONSENSUS_API_VER 1

typedef enum bitcoinconsensus_error_t
{
    bitcoinconsensus_ERR_OK = 0,
    bitcoinconsensus_ERR_TX_INDEX,
    bitcoinconsensus_ERR_TX_SIZE_MISMATCH,
    bitcoinconsensus_ERR_TX_DESERIALIZE,
    bitcoinconsensus_ERR_AMOUNT_REQUIRED,
} bitcoinconsensus_error;

/** Script verification flags */
enum
{
    bitcoinconsensus_SCRIPT_FLAGS_VERIFY_NONE                = 0,
    bitcoinconsensus_SCRIPT_FLAGS_VERIFY_P2SH                = (1U << 0), // evaluate P2SH (BIP16) subscripts
    bitcoinconsensus_SCRIPT_FLAGS_VERIFY_DERSIG              = (1U << 2), // enforce strict DER (BIP66) compliance
<<<<<<< HEAD
    bitcoinconsensus_SCRIPT_FLAGS_VERIFY_CHECKLOCKTIMEVERIFY = (1U << 9), // enable CHECKLOCKTIMEVERIFY (BIP65)
=======
    bitcoinconsensus_SCRIPT_FLAGS_VERIFY_NULLDUMMY           = (1U << 4), // enforce NULLDUMMY (BIP147)
    bitcoinconsensus_SCRIPT_FLAGS_VERIFY_CHECKLOCKTIMEVERIFY = (1U << 9), // enable CHECKLOCKTIMEVERIFY (BIP65)
    bitcoinconsensus_SCRIPT_FLAGS_VERIFY_CHECKSEQUENCEVERIFY = (1U << 10), // enable CHECKSEQUENCEVERIFY (BIP112)
    bitcoinconsensus_SCRIPT_FLAGS_VERIFY_WITNESS             = (1U << 11), // enable WITNESS (BIP141)
>>>>>>> 9460771a
};

/// Returns 1 if the input nIn of the serialized transaction pointed to by
/// txTo correctly spends the scriptPubKey pointed to by scriptPubKey under
/// the additional constraints specified by flags.
/// If not NULL, err will contain an error/success code for the operation
EXPORT_SYMBOL int bitcoinconsensus_verify_script(const unsigned char *scriptPubKey, unsigned int scriptPubKeyLen,
                                                 const unsigned char *txTo        , unsigned int txToLen,
                                                 unsigned int nIn, unsigned int flags, bitcoinconsensus_error* err);

EXPORT_SYMBOL int bitcoinconsensus_verify_script_with_amount(const unsigned char *scriptPubKey, unsigned int scriptPubKeyLen, int64_t amount,
                                    const unsigned char *txTo        , unsigned int txToLen,
                                    unsigned int nIn, unsigned int flags, bitcoinconsensus_error* err);

EXPORT_SYMBOL unsigned int bitcoinconsensus_version();

#ifdef __cplusplus
} // extern "C"
#endif

#undef EXPORT_SYMBOL

#endif // BITCOIN_BITCOINCONSENSUS_H<|MERGE_RESOLUTION|>--- conflicted
+++ resolved
@@ -50,14 +50,10 @@
     bitcoinconsensus_SCRIPT_FLAGS_VERIFY_NONE                = 0,
     bitcoinconsensus_SCRIPT_FLAGS_VERIFY_P2SH                = (1U << 0), // evaluate P2SH (BIP16) subscripts
     bitcoinconsensus_SCRIPT_FLAGS_VERIFY_DERSIG              = (1U << 2), // enforce strict DER (BIP66) compliance
-<<<<<<< HEAD
-    bitcoinconsensus_SCRIPT_FLAGS_VERIFY_CHECKLOCKTIMEVERIFY = (1U << 9), // enable CHECKLOCKTIMEVERIFY (BIP65)
-=======
     bitcoinconsensus_SCRIPT_FLAGS_VERIFY_NULLDUMMY           = (1U << 4), // enforce NULLDUMMY (BIP147)
     bitcoinconsensus_SCRIPT_FLAGS_VERIFY_CHECKLOCKTIMEVERIFY = (1U << 9), // enable CHECKLOCKTIMEVERIFY (BIP65)
     bitcoinconsensus_SCRIPT_FLAGS_VERIFY_CHECKSEQUENCEVERIFY = (1U << 10), // enable CHECKSEQUENCEVERIFY (BIP112)
     bitcoinconsensus_SCRIPT_FLAGS_VERIFY_WITNESS             = (1U << 11), // enable WITNESS (BIP141)
->>>>>>> 9460771a
 };
 
 /// Returns 1 if the input nIn of the serialized transaction pointed to by
