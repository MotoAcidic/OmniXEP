--- conflicted
+++ resolved
@@ -1,21 +1,9 @@
 ### Compiling/running unit tests
 
-<<<<<<< HEAD
-The build system is setup to compile an executable called `test_bitcoin`
-that runs all of the unit tests.  The main source file is called
-test_bitcoin.cpp. To add a new unit test file to our test suite you need 
-to add the file to `src/Makefile.test.include`. The pattern is to create 
-one test file for each class or source file for which you want to create 
-unit tests.  The file naming convention is `<source_filename>_tests.cpp` 
-and such files should wrap their tests in a test suite 
-called `<source_filename>_tests`. For an example of this pattern, 
-examine `uint256_tests.cpp`.
-=======
 Unit tests will be automatically compiled if dependencies were met in `./configure`
 and tests weren't explicitly disabled.
 
 After configuring, they can be run with `make check`.
->>>>>>> be92be56
 
 To run the bitcoind tests manually, launch `src/test/test_bitcoin`. To recompile
 after a test file was modified, run `make` and then run the test again. If you
@@ -43,8 +31,6 @@
     test_bitcoin --run_test=getarg_tests/doubledash
 
 Run `test_bitcoin --help` for the full list.
-<<<<<<< HEAD
-=======
 
 ### Note on adding test cases
 
@@ -66,5 +52,4 @@
 
 For further reading, I found the following website to be helpful in
 explaining how the boost unit test framework works:
-[http://www.alittlemadness.com/2009/03/31/c-unit-testing-with-boosttest/](http://archive.is/dRBGf).
->>>>>>> be92be56
+[http://www.alittlemadness.com/2009/03/31/c-unit-testing-with-boosttest/](http://archive.is/dRBGf).