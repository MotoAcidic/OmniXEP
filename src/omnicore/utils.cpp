/**
 * @file utils.cpp
 *
 * This file serves to seperate utility functions from the main omnicore.cpp
 * and omnicore.h files.
 */

#include "omnicore/utils.h"

#include "utilstrencodings.h"

// TODO: use crypto/sha256 instead of openssl
#include "openssl/sha.h"

#include <boost/algorithm/string.hpp>

#include <assert.h>
#include <string.h>
#include <string>
#include <vector>

/**
 * Generates hashes used for obfuscation via ToUpper(HexStr(SHA256(x))).
 *
 * It is expected that the seed has a length of less than 128 characters.
 *
 * @see The class B transaction encoding specification:
 * https://github.com/mastercoin-MSC/spec#class-b-transactions-also-known-as-the-multisig-method
 *
 * @param strSeed[in]      A seed used for the obfuscation
 * @param hashCount[in]    How many hashes to generate (number of packets to debofuscate)
 * @param vstrHashes[out]  The generated hashes
 */
void PrepareObfuscatedHashes(const std::string& strSeed, int hashCount, std::string(&vstrHashes)[1+MAX_SHA256_OBFUSCATION_TIMES])
{
    unsigned char sha_input[128];
    unsigned char sha_result[128];
    std::vector<unsigned char> vec_chars;

    assert(strSeed.size() < sizeof(sha_input));
    strcpy((char *)sha_input, strSeed.c_str());

    if (hashCount > MAX_SHA256_OBFUSCATION_TIMES) hashCount = MAX_SHA256_OBFUSCATION_TIMES;

    // Do only as many re-hashes as there are data packets, 255 per specification
<<<<<<< HEAD
    for (unsigned int j = 1; j <= hashCount; ++j)
=======
    for (int j = 1; j <= hashCount; ++j)
>>>>>>> 36b61a22
    {
        SHA256(sha_input, strlen((const char *)sha_input), sha_result);
        vec_chars.resize(32);
        memcpy(&vec_chars[0], &sha_result[0], 32);
        vstrHashes[j] = HexStr(vec_chars);
        boost::to_upper(vstrHashes[j]); // Convert to upper case characters

        assert(vstrHashes[j].size() < sizeof(sha_input));
        strcpy((char *)sha_input, vstrHashes[j].c_str());
    }
}<|MERGE_RESOLUTION|>--- conflicted
+++ resolved
@@ -43,11 +43,7 @@
     if (hashCount > MAX_SHA256_OBFUSCATION_TIMES) hashCount = MAX_SHA256_OBFUSCATION_TIMES;
 
     // Do only as many re-hashes as there are data packets, 255 per specification
-<<<<<<< HEAD
-    for (unsigned int j = 1; j <= hashCount; ++j)
-=======
     for (int j = 1; j <= hashCount; ++j)
->>>>>>> 36b61a22
     {
         SHA256(sha_input, strlen((const char *)sha_input), sha_result);
         vec_chars.resize(32);
