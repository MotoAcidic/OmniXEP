/**
 * @file omnicore.cpp
 *
 * This file contains the core of Omni Core.
 */

#include "omnicore/omnicore.h"

#include "omnicore/convert.h"
#include "omnicore/dex.h"
#include "omnicore/encoding.h"
#include "omnicore/errors.h"
#include "omnicore/log.h"
#include "omnicore/mdex.h"
#include "omnicore/notifications.h"
#include "omnicore/pending.h"
#include "omnicore/persistence.h"
#include "omnicore/rules.h"
#include "omnicore/script.h"
#include "omnicore/seedblocks.h"
#include "omnicore/sp.h"
#include "omnicore/tally.h"
#include "omnicore/tx.h"
#include "omnicore/utils.h"
#include "omnicore/utilsbitcoin.h"
#include "omnicore/version.h"
#include "omnicore/walletcache.h"

#include "base58.h"
#include "chainparams.h"
#include "coincontrol.h"
#include "coins.h"
#include "init.h"
#include "primitives/block.h"
#include "primitives/transaction.h"
#include "script/script.h"
#include "script/standard.h"
#include "sync.h"
#include "tinyformat.h"
#include "uint256.h"
#include "util.h"
#include "utilstrencodings.h"
#include "utiltime.h"
#include "ui_interface.h"
#include "wallet.h"

#include <boost/algorithm/string.hpp>
#include <boost/exception/to_string.hpp>
#include <boost/filesystem.hpp>
#include <boost/foreach.hpp>
#include <boost/lexical_cast.hpp>
#include <boost/multiprecision/cpp_int.hpp>

#include <openssl/sha.h>

#include "json/json_spirit_value.h"
#include "json/json_spirit_writer_template.h"

#include "leveldb/db.h"

#include <assert.h>
#include <stdint.h>
#include <stdio.h>

#include <fstream>
#include <map>
#include <set>
#include <string>
#include <vector>

using boost::algorithm::token_compress_on;
using boost::multiprecision::int128_t;
using boost::to_string;

using json_spirit::Array;
using json_spirit::Pair;
using json_spirit::Object;
using json_spirit::write_string;

using leveldb::Iterator;
using leveldb::Slice;
using leveldb::Status;

using std::make_pair;
using std::map;
using std::ofstream;
using std::pair;
using std::string;
using std::vector;

using namespace mastercore;

CCriticalSection cs_tally;

static string exodus_address = "1EXoDusjGwvnjZUyKkxZ4UHEf77z6A5S4P";

static const string exodus_mainnet = "1EXoDusjGwvnjZUyKkxZ4UHEf77z6A5S4P";
static const string exodus_testnet = "mpexoDuSkGGqvqrkrjiFng38QPkJQVFyqv";
static const string getmoney_testnet = "moneyqMan7uh8FqdCA2BV5yZ8qVrc9ikLP";

static int nWaterlineBlock = 0;

//! Available balances of wallet properties
std::map<uint32_t, int64_t> global_balance_money;
//! Reserved balances of wallet propertiess
std::map<uint32_t, int64_t> global_balance_reserved;
//! Vector containing a list of properties relative to the wallet
std::set<uint32_t> global_wallet_property_list;

/**
 * Used to indicate, whether to automatically commit created transactions.
 *
 * Can be set with configuration "-autocommit" or RPC "setautocommit_OMNI".
 */
bool autoCommit = true;

//! Number of "Dev MSC" of the last processed block
static int64_t exodus_prev = 0;

static boost::filesystem::path MPPersistencePath;

static int mastercoreInitialized = 0;

static int reorgRecoveryMode = 0;
static int reorgRecoveryMaxHeight = 0;

CMPTxList *mastercore::p_txlistdb;
CMPTradeList *mastercore::t_tradelistdb;
CMPSTOList *mastercore::s_stolistdb;

// indicate whether persistence is enabled at this point, or not
// used to write/read files, for breakout mode, debugging, etc.
static bool writePersistence(int block_now)
{
  // if too far away from the top -- do not write
  if (GetHeight() > (block_now + MAX_STATE_HISTORY)) return false;

  return true;
}

std::string mastercore::strMPProperty(uint32_t propertyId)
{
    std::string str = "*unknown*";

    // test user-token
    if (0x80000000 & propertyId) {
        str = strprintf("Test token: %d : 0x%08X", 0x7FFFFFFF & propertyId, propertyId);
    } else {
        switch (propertyId) {
            case OMNI_PROPERTY_BTC: str = "BTC";
                break;
            case OMNI_PROPERTY_MSC: str = "MSC";
                break;
            case OMNI_PROPERTY_TMSC: str = "TMSC";
                break;
            default:
                str = strprintf("SP token: %d", propertyId);
        }
    }

    return str;
}

std::string FormatDivisibleShortMP(int64_t n)
{
    int64_t n_abs = (n > 0 ? n : -n);
    int64_t quotient = n_abs / COIN;
    int64_t remainder = n_abs % COIN;
    std::string str = strprintf("%d.%08d", quotient, remainder);
    // clean up trailing zeros - good for RPC not so much for UI
    str.erase(str.find_last_not_of('0') + 1, std::string::npos);
    if (str.length() > 0) {
        std::string::iterator it = str.end() - 1;
        if (*it == '.') {
            str.erase(it);
        }
    } //get rid of trailing dot if non decimal
    return str;
}

std::string FormatDivisibleMP(int64_t n, bool fSign)
{
    // Note: not using straight sprintf here because we do NOT want
    // localized number formatting.
    int64_t n_abs = (n > 0 ? n : -n);
    int64_t quotient = n_abs / COIN;
    int64_t remainder = n_abs % COIN;
    std::string str = strprintf("%d.%08d", quotient, remainder);

    if (!fSign) return str;

    if (n < 0)
        str.insert((unsigned int) 0, 1, '-');
    else
        str.insert((unsigned int) 0, 1, '+');
    return str;
}

std::string mastercore::FormatIndivisibleMP(int64_t n)
{
    return strprintf("%d", n);
}

std::string FormatShortMP(uint32_t property, int64_t n)
{
    if (isPropertyDivisible(property)) {
        return FormatDivisibleShortMP(n);
    } else {
        return FormatIndivisibleMP(n);
    }
}

std::string FormatMP(uint32_t property, int64_t n, bool fSign)
{
    if (isPropertyDivisible(property)) {
        return FormatDivisibleMP(n, fSign);
    } else {
        return FormatIndivisibleMP(n);
    }
}

OfferMap mastercore::my_offers;
AcceptMap mastercore::my_accepts;

CMPSPInfo *mastercore::_my_sps;
CrowdMap mastercore::my_crowds;

// this is the master list of all amounts for all addresses for all properties, map is sorted by Bitcoin address
std::map<std::string, CMPTally> mastercore::mp_tally_map;

CMPTally* mastercore::getTally(const std::string& address)
{
    std::map<std::string, CMPTally>::iterator it = mp_tally_map.find(address);

    if (it != mp_tally_map.end()) return &(it->second);

    return (CMPTally *) NULL;
}

// look at balance for an address
int64_t getMPbalance(const std::string& address, uint32_t propertyId, TallyType ttype)
{
    int64_t balance = 0;
    if (TALLY_TYPE_COUNT <= ttype) {
        return 0;
    }
    if (ttype == ACCEPT_RESERVE && propertyId > OMNI_PROPERTY_TMSC) {
        // ACCEPT_RESERVE is always empty, except for MSC and TMSC
        return 0; 
    }

    LOCK(cs_tally);
    const std::map<std::string, CMPTally>::iterator my_it = mp_tally_map.find(address);
    if (my_it != mp_tally_map.end()) {
        balance = (my_it->second).getMoney(propertyId, ttype);
    }

    return balance;
}

int64_t getUserAvailableMPbalance(const std::string& address, uint32_t propertyId)
{
    int64_t money = getMPbalance(address, propertyId, BALANCE);
    int64_t pending = getMPbalance(address, propertyId, PENDING);

    if (0 > pending) {
        return (money + pending); // show the decrease in available money
    }

    return money;
}

bool mastercore::isTestEcosystemProperty(uint32_t propertyId)
{
    if ((OMNI_PROPERTY_TMSC == propertyId) || (TEST_ECO_PROPERTY_1 <= propertyId)) return true;

    return false;
}

bool mastercore::isMainEcosystemProperty(uint32_t propertyId)
{
    if ((OMNI_PROPERTY_BTC != propertyId) && !isTestEcosystemProperty(propertyId)) return true;

    return false;
}

std::string mastercore::getTokenLabel(uint32_t propertyId)
{
    std::string tokenStr;
    if (propertyId < 3) {
        if (propertyId == 1) {
            tokenStr = " MSC";
        } else {
            tokenStr = " TMSC";
        }
    } else {
        tokenStr = strprintf(" SPT#%d", propertyId);
    }
    return tokenStr;
}

// get total tokens for a property
// optionally counts the number of addresses who own that property: n_owners_total
int64_t mastercore::getTotalTokens(uint32_t propertyId, int64_t* n_owners_total)
{
    int64_t prev = 0;
    int64_t owners = 0;
    int64_t totalTokens = 0;

    LOCK(cs_tally);

    CMPSPInfo::Entry property;
    if (false == _my_sps->getSP(propertyId, property)) {
        return 0; // property ID does not exist
    }

    if (!property.fixed || n_owners_total) {
        for (std::map<std::string, CMPTally>::const_iterator it = mp_tally_map.begin(); it != mp_tally_map.end(); ++it) {
            const CMPTally& tally = it->second;

            totalTokens += tally.getMoney(propertyId, BALANCE);
            totalTokens += tally.getMoney(propertyId, SELLOFFER_RESERVE);
            totalTokens += tally.getMoney(propertyId, ACCEPT_RESERVE);
            totalTokens += tally.getMoney(propertyId, METADEX_RESERVE);

            if (prev != totalTokens) {
                prev = totalTokens;
                owners++;
            }
        }
    }

    if (property.fixed) {
        totalTokens = property.num_tokens; // only valid for TX50
    }

    if (n_owners_total) *n_owners_total = owners;

    return totalTokens;
}

// return true if everything is ok
bool mastercore::update_tally_map(const std::string& who, uint32_t propertyId, int64_t amount, TallyType ttype)
{
    if (0 == amount) {
        PrintToLog("%s(%s, %u=0x%X, %+d, ttype=%d) ERROR: amount to credit or debit is zero\n", __func__, who, propertyId, propertyId, amount, ttype);
        return false;
    }
    if (ttype >= TALLY_TYPE_COUNT) {
        PrintToLog("%s(%s, %u=0x%X, %+d, ttype=%d) ERROR: invalid tally type\n", __func__, who, propertyId, propertyId, amount, ttype);
        return false;
    }
    
    bool bRet = false;
    int64_t before = 0;
    int64_t after = 0;

    LOCK(cs_tally);

    before = getMPbalance(who, propertyId, ttype);

    std::map<std::string, CMPTally>::iterator my_it = mp_tally_map.find(who);
    if (my_it == mp_tally_map.end()) {
        // insert an empty element
        my_it = (mp_tally_map.insert(std::make_pair(who, CMPTally()))).first;
    }

    CMPTally& tally = my_it->second;
    bRet = tally.updateMoney(propertyId, amount, ttype);

    after = getMPbalance(who, propertyId, ttype);
    if (!bRet) {
        assert(before == after);
        PrintToLog("%s(%s, %u=0x%X, %+d, ttype=%d) ERROR: insufficient balance (=%d)\n", __func__, who, propertyId, propertyId, amount, ttype, before);
    }
    if (msc_debug_tally && (exodus_address != who || msc_debug_exo)) {
        PrintToLog("%s(%s, %u=0x%X, %+d, ttype=%d): before=%d, after=%d\n", __func__, who, propertyId, propertyId, amount, ttype, before, after);
    }

    return bRet;
}

////////////////////////////////////////////////////////////////////////////////////////////////////////
//
// some old TODOs
//  6) verify large-number calculations (especially divisions & multiplications)
//  9) build in consesus checks with the masterchain.info & masterchest.info -- possibly run them automatically, daily (?)
// 10) need a locking mechanism between Core & Qt -- to retrieve the tally, for instance, this and similar to this: LOCK(wallet->cs_wallet);
//

/**
 * Calculates and updates the "development mastercoins".
 *
 * For every 10 MSC sold during the Exodus period, 1 additional "Dev MSC" was generated,
 * which are being awarded to the Exodus address slowly over the years.
 *
 * @see The "Dev MSC" specification:
 * https://github.com/OmniLayer/spec#development-mastercoins-dev-msc-previously-reward-mastercoins
 *
 * Note:
 * If timestamps are out of order, then previously vested "Dev MSC" are not voided.
 *
 * @param nTime  The timestamp of the block to update the "Dev MSC" for
 * @return The number of "Dev MSC" generated
 */
static int64_t calculate_and_update_devmsc(unsigned int nTime)
{
    // do nothing if before end of fundraiser
    if (nTime < 1377993874) return 0;

    // taken mainly from msc_validate.py: def get_available_reward(height, c)
    int64_t devmsc = 0;
    int64_t exodus_delta = 0;
    // spec constants:
    const int64_t all_reward = 5631623576222;
    const double seconds_in_one_year = 31556926;
    const double seconds_passed = nTime - 1377993874; // exodus bootstrap deadline
    const double years = seconds_passed / seconds_in_one_year;
    const double part_available = 1 - pow(0.5, years);
    const double available_reward = all_reward * part_available;

    devmsc = rounduint64(available_reward);
    exodus_delta = devmsc - exodus_prev;

    if (msc_debug_exo) PrintToLog("devmsc=%d, exodus_prev=%d, exodus_delta=%d\n", devmsc, exodus_prev, exodus_delta);

    // skip if a block's timestamp is older than that of a previous one!
    if (0 > exodus_delta) return 0;

    // sanity check that devmsc isn't an impossible value
    if (devmsc > all_reward || 0 > devmsc) {
        PrintToLog("%s(): ERROR: insane number of Dev MSC (nTime=%d, exodus_prev=%d, devmsc=%d)\n", __func__, nTime, exodus_prev, devmsc);
        return 0;
    }

    if (exodus_delta > 0) {
        update_tally_map(exodus_address, OMNI_PROPERTY_MSC, exodus_delta, BALANCE);
        exodus_prev = devmsc;
    }

    return exodus_delta;
}

uint32_t mastercore::GetNextPropertyId(bool maineco)
{
    if (maineco) {
        return _my_sps->peekNextSPID(1);
    } else {
        return _my_sps->peekNextSPID(2);
    }
}

void CheckWalletUpdate(bool forceUpdate)
{
    if (!WalletCacheUpdate()) {
        // no balance changes were detected that affect wallet addresses, signal a generic change to overall Omni state
        if (!forceUpdate) {
            uiInterface.OmniStateChanged();
            return;
        }
    }

    LOCK(cs_tally);

    // balance changes were found in the wallet, update the global totals and signal a Omni balance change
    global_balance_money.clear();
    global_balance_reserved.clear();

    // populate global balance totals and wallet property list - note global balances do not include additional balances from watch-only addresses
    for (std::map<std::string, CMPTally>::iterator my_it = mp_tally_map.begin(); my_it != mp_tally_map.end(); ++my_it) {
        // check if the address is a wallet address (including watched addresses)
        std::string address = my_it->first;
        int addressIsMine = IsMyAddress(address);
        if (!addressIsMine) continue;
        // iterate only those properties in the TokenMap for this address
        my_it->second.init();
        uint32_t propertyId;
        while (0 != (propertyId = (my_it->second).next())) {
            // add to the global wallet property list
            global_wallet_property_list.insert(propertyId);
            // check if the address is spendable (only spendable balances are included in totals)
            if (addressIsMine != ISMINE_SPENDABLE) continue;
            // work out the balances and add to globals
            global_balance_money[propertyId] += getUserAvailableMPbalance(address, propertyId);
            global_balance_reserved[propertyId] += getMPbalance(address, propertyId, SELLOFFER_RESERVE);
            global_balance_reserved[propertyId] += getMPbalance(address, propertyId, METADEX_RESERVE);
            global_balance_reserved[propertyId] += getMPbalance(address, propertyId, ACCEPT_RESERVE);
        }
    }
    // signal an Omni balance change
    uiInterface.OmniBalanceChanged();
}

int TXExodusFundraiser(const CTransaction& tx, const std::string& sender, int64_t amountInvested, int nBlock, unsigned int nTime)
{
    const int secondsPerWeek = 60 * 60 * 24 * 7;
    const CConsensusParams& params = ConsensusParams();

    if (nBlock >= params.GENESIS_BLOCK && nBlock <= params.LAST_EXODUS_BLOCK) {
        int deadlineTimeleft = params.exodusDeadline - nTime;
        double bonusPercentage = params.exodusBonusPerWeek * deadlineTimeleft / secondsPerWeek;
        double bonus = 1.0 + std::max(bonusPercentage, 0.0);

        if (isNonMainNet()) {
            // TODO: seems useless, if limited to non-mainnet; should be removed
            if (sender == exodus_address) return 1; // sending from Exodus should not be fundraising anything
        }

        int64_t amountGenerated = round(params.exodusReward * amountInvested * bonus);
        if (msc_debug_exo) PrintToLog("Exodus Fundraiser tx detected, tx %s generated %s\n", tx.GetHash().ToString(), FormatDivisibleMP(amountGenerated));

        // TODO: return result, grant somewhere else
        update_tally_map(sender, OMNI_PROPERTY_MSC, amountGenerated, BALANCE);
        update_tally_map(sender, OMNI_PROPERTY_TMSC, amountGenerated, BALANCE);

        return 0;
    }
    return -1;
}

/**
 * Returns the encoding class, used to embed a payload.
 *
 *   0 None
 *   1 Class A (p2pkh)
 *   2 Class B (multisig)
 *   3 Class C (op-return)
 */
int mastercore::GetEncodingClass(const CTransaction& tx, int nBlock)
{
    bool hasExodus = false;
    bool hasMultisig = false;
    bool hasOpReturn = false;
    bool hasMoney = false;

    for (unsigned int n = 0; n < tx.vout.size(); ++n) {
        const CTxOut& output = tx.vout[n];

        txnouttype outType;
        if (!GetOutputType(output.scriptPubKey, outType)) {
            continue;
        }
        if (!IsAllowedOutputType(outType, nBlock)) {
            continue;
        }

        if (outType == TX_PUBKEYHASH) {
            CTxDestination dest;
            if (ExtractDestination(output.scriptPubKey, dest)) {
                CBitcoinAddress address(dest);
                if (address == ExodusAddress()) {
                    hasExodus = true;
                }
                if (address == ExodusCrowdsaleAddress(nBlock)) {
                    hasMoney = true;
                }
            }
        }
        if (outType == TX_MULTISIG) {
            hasMultisig = true;
        }
        if (outType == TX_NULL_DATA) {
            // Ensure there is a payload, and the first pushed element equals,
            // or starts with the "omni" marker
            std::vector<std::string> scriptPushes;
            if (!GetScriptPushes(output.scriptPubKey, scriptPushes)) {
                continue;
            }
            if (!scriptPushes.empty()) {
                std::vector<unsigned char> vchMarker = GetOmMarker();
                std::vector<unsigned char> vchPushed = ParseHex(scriptPushes[0]);
                if (vchPushed.size() < vchMarker.size()) {
                    continue;
                }
                if (std::equal(vchMarker.begin(), vchMarker.end(), vchPushed.begin())) {
                    hasOpReturn = true;
                }
            }
        }
    }

    if (hasOpReturn) {
        return OMNI_CLASS_C;
    }
    if (hasExodus && hasMultisig) {
        return OMNI_CLASS_B;
    }
    if (hasExodus || hasMoney) {
        return OMNI_CLASS_A;
    }

    return NO_MARKER;
}

// TODO: move
CCoinsView mastercore::viewDummy;
CCoinsViewCache mastercore::view(&viewDummy);

//! Guards coins view cache
CCriticalSection mastercore::cs_tx_cache;

static unsigned int nCacheHits = 0;
static unsigned int nCacheMiss = 0;

/**
 * Fetches transaction inputs and adds them to the coins view cache.
 *
 * @param tx[in]  The transaction to fetch inputs for
 * @return True, if all inputs were successfully added to the cache
 */
static bool FillTxInputCache(const CTransaction& tx)
{
    LOCK(cs_tx_cache);
    static unsigned int nCacheSize = GetArg("-omnitxcache", 500000);

    if (view.GetCacheSize() > nCacheSize) {
        PrintToLog("%s(): clearing cache before insertion [size=%d, hit=%d, miss=%d]\n",
                __func__, view.GetCacheSize(), nCacheHits, nCacheMiss);
        view.Flush();
    }

    for (std::vector<CTxIn>::const_iterator it = tx.vin.begin(); it != tx.vin.end(); ++it) {
        const CTxIn& txIn = *it;
        unsigned int nOut = txIn.prevout.n;
        CCoinsModifier coins = view.ModifyCoins(txIn.prevout.hash);

        if (coins->IsAvailable(nOut)) {
            ++nCacheHits;
            continue;
        } else {
            ++nCacheMiss;
        }

        CTransaction txPrev;
        uint256 hashBlock;
        if (!GetTransaction(txIn.prevout.hash, txPrev, hashBlock, true)) {
            return false;
        }

        if (nOut >= coins->vout.size()) {
            coins->vout.resize(nOut+1);
        }
        coins->vout[nOut].scriptPubKey = txPrev.vout[nOut].scriptPubKey;
        coins->vout[nOut].nValue = txPrev.vout[nOut].nValue;
    }

    return true;
}

namespace legacy {

/**
 * Legacy code is kept to guarantee a safe transition until a new feature,
 * or a replacement of consensus critical code is enabled.
 *
 * Once the new replacement code is activated on mainnet, and it is conform
 * with historical consensus, the legacy code can safely be removed.
 */

static const int MAX_LEGACY_PACKETS = 64;
static const int MAX_BTC_OUTPUTS    = 16;
static const int P2SH_BLOCK         = 322000;

static bool isAllowedOutputType(int whichType, int nBlock)
{
    int p2shAllowed = 0;

    if (P2SH_BLOCK <= nBlock || isNonMainNet()) {
        p2shAllowed = 1;
    }
    // validTypes:
    // 1) Pay to pubkey hash
    // 2) Pay to Script Hash (if P2SH is allowed)
    if ((TX_PUBKEYHASH == whichType) || (p2shAllowed && (TX_SCRIPTHASH == whichType))) {
        return true;
    } else {
        return false;
    }
}

static int parseTransaction(bool bRPConly, const CTransaction& wtx, int nBlock, unsigned int idx, CMPTransaction& mp_tx, unsigned int nTime = 0)
{
    std::string strSender;
    // class A: data & address storage -- combine them into a structure or something
    std::vector<std::string> script_data;
    std::vector<std::string> address_data;
    std::vector<int64_t> value_data;
    int64_t ExodusValues[MAX_BTC_OUTPUTS] = {0};
    int64_t TestNetMoneyValues[MAX_BTC_OUTPUTS] = {0}; // new way to get funded on TestNet, send TBTC to moneyman address
    std::string strReference;
    unsigned char single_pkt[MAX_LEGACY_PACKETS * PACKET_SIZE];
    unsigned int packet_size = 0;
    int fMultisig = 0;
    int marker_count = 0, getmoney_count = 0;
    // class B: multisig data storage
    std::vector<std::string> multisig_script_data;
    uint64_t inAll = 0;
    uint64_t outAll = 0;
    uint64_t txFee = 0;

    mp_tx.Set(wtx.GetHash(), nBlock, idx, nTime);

    // quickly go through the outputs & ensure there is a marker (a send to the Exodus address)
    for (unsigned int i = 0; i < wtx.vout.size(); i++) {
        CTxDestination dest;
        std::string strAddress;

        outAll += wtx.vout[i].nValue;

        if (ExtractDestination(wtx.vout[i].scriptPubKey, dest)) {
            strAddress = CBitcoinAddress(dest).ToString();

            if (exodus_address == strAddress) {
                ExodusValues[marker_count++] = wtx.vout[i].nValue;
            } else if (isNonMainNet() && (getmoney_testnet == strAddress)) {
                TestNetMoneyValues[getmoney_count++] = wtx.vout[i].nValue;
            }
        }
    }
    if ((isNonMainNet() && getmoney_count)) {
    } else if (!marker_count) {
        return -1;
    }

    if (!bRPConly || msc_debug_parser_readonly) {
        PrintToLog("____________________________________________________________________________________________________________________________________\n");
        PrintToLog("%s(block=%d, %s idx= %d); txid: %s\n", __FUNCTION__, nBlock, DateTimeStrFormat("%Y-%m-%d %H:%M:%S", nTime), idx, wtx.GetHash().GetHex());
    }

    // now save output addresses & scripts for later use
    // also determine if there is a multisig in there, if so = Class B
    for (unsigned int i = 0; i < wtx.vout.size(); i++) {
        CTxDestination dest;
        std::string strAddress;

        if (ExtractDestination(wtx.vout[i].scriptPubKey, dest)) {
            txnouttype whichType;
            bool validType = false;
            if (!GetOutputType(wtx.vout[i].scriptPubKey, whichType)) validType = false;
            if (isAllowedOutputType(whichType, nBlock)) validType = true;

            strAddress = CBitcoinAddress(dest).ToString();

            if ((exodus_address != strAddress) && (validType)) {
                if (msc_debug_parser_data) PrintToLog("saving address_data #%d: %s:%s\n", i, strAddress, wtx.vout[i].scriptPubKey.ToString());

                // saving for Class A processing or reference
                GetScriptPushes(wtx.vout[i].scriptPubKey, script_data);
                address_data.push_back(strAddress);
                value_data.push_back(wtx.vout[i].nValue);
            }
        } else {
            // a multisig ?
            txnouttype type;
            std::vector<CTxDestination> vDest;
            int nRequired;

            if (ExtractDestinations(wtx.vout[i].scriptPubKey, type, vDest, nRequired)) {
                ++fMultisig;
            }
        }
    }

    if (msc_debug_parser_data) {
        PrintToLog("address_data.size=%lu\n", address_data.size());
        PrintToLog("script_data.size=%lu\n", script_data.size());
        PrintToLog("value_data.size=%lu\n", value_data.size());
    }

    int inputs_errors = 0; // several types of erroroneous MP TX inputs
    std::map<std::string, uint64_t> inputs_sum_of_values;
    // now go through inputs & identify the sender, collect input amounts
    // go through inputs, find the largest per Mastercoin protocol, the Sender

    // Add previous transaction inputs to the cache
    if (!FillTxInputCache(wtx)) {
        PrintToLog("%s() ERROR: failed to get inputs for %s\n", __func__, wtx.GetHash().GetHex());
        return -101;
    }

    assert(view.HaveInputs(wtx));

    for (unsigned int i = 0; i < wtx.vin.size(); i++) {
        if (msc_debug_vin) PrintToLog("vin=%d:%s\n", i, wtx.vin[i].scriptSig.ToString());

        const CTxIn& txIn = wtx.vin[i];
        const CTxOut& txOut = view.GetOutputFor(txIn);

        assert(!txOut.IsNull());

        CTxDestination source;

        uint64_t nValue = txOut.nValue;
        txnouttype whichType;

        inAll += nValue;

        if (ExtractDestination(txOut.scriptPubKey, source)) // extract the destination of the previous transaction's vout[n]
        {
            // we only allow pay-to-pubkeyhash, pay-to-scripthash & probably pay-to-pubkey (?)
            {
                if (!GetOutputType(txOut.scriptPubKey, whichType)) ++inputs_errors;
                if (!isAllowedOutputType(whichType, nBlock)) ++inputs_errors;

                if (inputs_errors) break;
            }

            CBitcoinAddress addressSource(source); // convert this to an address

            inputs_sum_of_values[addressSource.ToString()] += nValue;
        }
        else ++inputs_errors;

        if (msc_debug_vin) PrintToLog("vin=%d:%s\n", i, txIn.ToString());
    } // end of inputs for loop

    txFee = inAll - outAll; // this is the fee paid to miners for this TX

    if (inputs_errors) // not a valid MP TX
    {
        return -101;
    }

    // largest by sum of values
    uint64_t nMax = 0;
    for (std::map<std::string, uint64_t>::iterator my_it = inputs_sum_of_values.begin(); my_it != inputs_sum_of_values.end(); ++my_it) {
        uint64_t nTemp = my_it->second;

        if (nTemp > nMax) {
            strSender = my_it->first;
            if (msc_debug_exo) PrintToLog("looking for The Sender: %s , nMax=%lu, nTemp=%lu\n", strSender, nMax, nTemp);
            nMax = nTemp;
        }
    }

    if (!strSender.empty()) {
        if (msc_debug_verbose) PrintToLog("The Sender: %s : His Input Sum of Values= %s ; fee= %s\n",
                strSender, FormatDivisibleMP(nMax), FormatDivisibleMP(txFee));
    } else {
        PrintToLog("The sender is still EMPTY !!! txid: %s\n", wtx.GetHash().GetHex());
        return -5;
    }

    // This calculates exodus fundraiser for each tx within a given block
    int64_t BTC_amount = ExodusValues[0];
    if (isNonMainNet())
    {
        if (MONEYMAN_TESTNET_BLOCK <= nBlock) BTC_amount = TestNetMoneyValues[0];
    }

    if (RegTest())
    {
        if (MONEYMAN_REGTEST_BLOCK <= nBlock) BTC_amount = TestNetMoneyValues[0];
    }

    if (0 < BTC_amount && !bRPConly) (void) TXExodusFundraiser(wtx, strSender, BTC_amount, nBlock, nTime);

    // go through the outputs
    for (unsigned int i = 0; i < wtx.vout.size(); i++) {
        CTxDestination address;

        // if TRUE -- non-multisig
        if (ExtractDestination(wtx.vout[i].scriptPubKey, address)) {
        } else {
            // probably a multisig -- get them
            txnouttype type;
            std::vector<CTxDestination> vDest;
            int nRequired;

            // CScript is a std::vector
            if (msc_debug_script) PrintToLog("scriptPubKey: %s\n", HexStr(wtx.vout[i].scriptPubKey));

            if (ExtractDestinations(wtx.vout[i].scriptPubKey, type, vDest, nRequired)) {
                if (msc_debug_script) PrintToLog(" >> multisig: ");
                BOOST_FOREACH(const CTxDestination &dest, vDest)
                {
                    CBitcoinAddress address = CBitcoinAddress(dest);
                    if (msc_debug_script) PrintToLog("%s ; ", address.ToString());
                }
                if (msc_debug_script) PrintToLog("\n");
                // ignore first public key, as it should belong to the sender
                // and it be used to avoid the creation of unspendable dust
                GetScriptPushes(wtx.vout[i].scriptPubKey, multisig_script_data, true);
            }
        }
    } // end of the outputs' for loop

    std::string strObfuscatedHashes[1 + MAX_SHA256_OBFUSCATION_TIMES];
    PrepareObfuscatedHashes(strSender, strObfuscatedHashes);

    unsigned char packets[MAX_LEGACY_PACKETS][32];
    int mdata_count = 0; // multisig data count
    if (!fMultisig) {
        // ---------------------------------- Class A parsing ---------------------------

        // Init vars
        std::string strScriptData;
        std::string strDataAddress;
        std::string strRefAddress;
        unsigned char dataAddressSeq = 0xFF;
        unsigned char seq = 0xFF;
        int64_t dataAddressValue = 0;

        // Step 1, locate the data packet
        for (unsigned k = 0; k < script_data.size(); k++) // loop through outputs
        {
            txnouttype whichType;
            if (!GetOutputType(wtx.vout[k].scriptPubKey, whichType)) break; // unable to determine type, ignore output
            if (!isAllowedOutputType(whichType, nBlock)) break;
            std::string strSub = script_data[k].substr(2, 16); // retrieve bytes 1-9 of packet for peek & decode comparison
            seq = (ParseHex(script_data[k].substr(0, 2)))[0]; // retrieve sequence number

            if (("0000000000000001" == strSub) || ("0000000000000002" == strSub)) // peek & decode comparison
            {
                if (strScriptData.empty()) // confirm we have not already located a data address
                {
                    strScriptData = script_data[k].substr(2 * 1, 2 * PACKET_SIZE_CLASS_A); // populate data packet
                    strDataAddress = address_data[k]; // record data address
                    dataAddressSeq = seq; // record data address seq num for reference matching
                    dataAddressValue = value_data[k]; // record data address amount for reference matching
                    if (msc_debug_parser_data) PrintToLog("Data Address located - data[%d]:%s: %s (%s)\n", k, script_data[k], address_data[k], FormatDivisibleMP(value_data[k]));
                } else {
                    // invalidate - Class A cannot be more than one data packet - possible collision, treat as default (BTC payment)
                    strDataAddress = ""; //empty strScriptData to block further parsing
                    if (msc_debug_parser_data) PrintToLog("Multiple Data Addresses found (collision?) Class A invalidated, defaulting to BTC payment\n");
                    break;
                }
            }
        }

        // Step 2, see if we can locate an address with a seqnum +1 of DataAddressSeq
        if (!strDataAddress.empty()) // verify Step 1, we should now have a valid data packet, if so continue parsing
        {
            unsigned char expectedRefAddressSeq = dataAddressSeq + 1;
            for (unsigned k = 0; k < script_data.size(); k++) // loop through outputs
            {
                txnouttype whichType;
                if (!GetOutputType(wtx.vout[k].scriptPubKey, whichType)) break; // unable to determine type, ignore output
                if (!isAllowedOutputType(whichType, nBlock)) break;

                seq = (ParseHex(script_data[k].substr(0, 2)))[0]; // retrieve sequence number

                if ((address_data[k] != strDataAddress) && (address_data[k] != exodus_address) && (expectedRefAddressSeq == seq)) // found reference address with matching sequence number
                {
                    if (strRefAddress.empty()) // confirm we have not already located a reference address
                    {
                        strRefAddress = address_data[k]; // set ref address
                        if (msc_debug_parser_data) PrintToLog("Reference Address located via seqnum - data[%d]:%s: %s (%s)\n", k, script_data[k], address_data[k], FormatDivisibleMP(value_data[k]));
                    }
                    else
                    {
                        // can't trust sequence numbers to provide reference address, there is a collision with >1 address with expected seqnum
                        strRefAddress = ""; // blank ref address
                        if (msc_debug_parser_data) PrintToLog("Reference Address sequence number collision, will fall back to evaluating matching output amounts\n");
                        break;
                    }
                }
            }
            // Step 3, if we still don't have a reference address, see if we can locate an address with matching output amounts
            if (strRefAddress.empty())
            {
                for (unsigned k = 0; k < script_data.size(); k++) // loop through outputs
                {
                    txnouttype whichType;
                    if (!GetOutputType(wtx.vout[k].scriptPubKey, whichType)) break; // unable to determine type, ignore output
                    if (!isAllowedOutputType(whichType, nBlock)) break;

                    if ((address_data[k] != strDataAddress) && (address_data[k] != exodus_address) && (dataAddressValue == value_data[k])) // this output matches data output, check if matches exodus output
                    {
                        for (int exodus_idx = 0; exodus_idx < marker_count; exodus_idx++) {
                            if (value_data[k] == ExodusValues[exodus_idx]) //this output matches data address value and exodus address value, choose as ref
                            {
                                if (strRefAddress.empty()) {
                                    strRefAddress = address_data[k];
                                    if (msc_debug_parser_data) PrintToLog("Reference Address located via matching amounts - data[%d]:%s: %s (%s)\n", k, script_data[k], address_data[k], FormatDivisibleMP(value_data[k]));
                                } else {
                                    strRefAddress = "";
                                    if (msc_debug_parser_data) PrintToLog("Reference Address collision, multiple potential candidates. Class A invalidated, defaulting to BTC payment\n");
                                    break;
                                }
                            }
                        }
                    }
                }
            }
        } // end if (!strDataAddress.empty())

        // Populate expected var strReference with chosen address (if not empty)
        if (!strRefAddress.empty()) strReference = strRefAddress;

        // Last validation step, if strRefAddress is empty, blank strDataAddress so we default to BTC payment
        if (strRefAddress.empty()) strDataAddress = "";

        // -------------------------------- End Class A parsing -------------------------

        if (strDataAddress.empty()) // an empty Data Address here means it is not Class A valid and should be defaulted to a BTC payment
        {
            // this must be the BTC payment - validate (?)
            if (!bRPConly || msc_debug_parser_readonly) {
                PrintToLog("!! sender: %s , receiver: %s\n", strSender, strReference);
                PrintToLog("!! this may be the BTC payment for an offer !!\n");
            }

            // TODO collect all payments made to non-itself & non-exodus and their amounts -- these may be purchases!!!

            int count = 0;
            // go through the outputs, once again...
            {
                for (unsigned int i = 0; i < wtx.vout.size(); i++) {
                    CTxDestination dest;

                    if (ExtractDestination(wtx.vout[i].scriptPubKey, dest)) {
                        const std::string strAddress = CBitcoinAddress(dest).ToString();

                        if (exodus_address == strAddress) continue;
                        if (!bRPConly || msc_debug_parser_readonly) {
                            PrintToLog("payment #%d %s %11.8lf\n", count, strAddress, (double) wtx.vout[i].nValue / (double) COIN);
                        }

                        // check everything & pay BTC for the property we are buying here...
                        if (bRPConly) count = 55555; // no real way to validate a payment during simple RPC call
                        else if (0 == DEx_payment(wtx.GetHash(), i, strAddress, strSender, wtx.vout[i].nValue, nBlock)) ++count;
                    }
                }
            }
            return count ? count : -5678; // return count -- the actual number of payments within this TX or error if none were made
        }
        else
        {
            // valid Class A packet almost ready
            if (msc_debug_parser_data) PrintToLog("valid Class A:from=%s:to=%s:data=%s\n", strSender, strReference, strScriptData);
            packet_size = PACKET_SIZE_CLASS_A;
            memcpy(single_pkt, &ParseHex(strScriptData)[0], packet_size);
        }
    }
    else // if (fMultisig)
    {
        unsigned int k = 0;
        // gotta find the Reference - Z rewrite - scrappy & inefficient, can be optimized

        if (msc_debug_parser_data) PrintToLog("Beginning reference identification\n");

        bool referenceFound = false; // bool to hold whether we've found the reference yet
        bool changeRemoved = false; // bool to hold whether we've ignored the first output to sender as change
        unsigned int potentialReferenceOutputs = 0; // int to hold number of potential reference outputs

        // how many potential reference outputs do we have, if just one select it right here
        BOOST_FOREACH(const std::string &addr, address_data)
        {
            // keep Michael's original debug info & k int as used elsewhere
            if (msc_debug_parser_data) PrintToLog("ref? data[%d]:%s: %s (%s)\n",
                    k, script_data[k], addr, FormatDivisibleMP(value_data[k]));
            ++k;

            if (addr != exodus_address)
            {
                ++potentialReferenceOutputs;
                if (1 == potentialReferenceOutputs)
                {
                    strReference = addr;
                    referenceFound = true;
                    if (msc_debug_parser_data) PrintToLog("Single reference potentially id'd as follows: %s\n", strReference);
                }
                else //as soon as potentialReferenceOutputs > 1 we need to go fishing
                {
                    strReference = ""; // avoid leaving strReference populated for sanity
                    referenceFound = false;
                    if (msc_debug_parser_data) PrintToLog("More than one potential reference candidate, blanking strReference, need to go fishing\n");
                }
            }
        }

        // do we have a reference now? or do we need to dig deeper
        if (!referenceFound) // multiple possible reference addresses
        {
            if (msc_debug_parser_data) PrintToLog("Reference has not been found yet, going fishing\n");

            BOOST_FOREACH(const string &addr, address_data)
            {
                // !!!! address_data is ordered by vout (i think - please confirm that's correct analysis?)
                if (addr != exodus_address) // removed strSender restriction, not to spec
                {
                    if ((addr == strSender) && (!changeRemoved)) {
                        // per spec ignore first output to sender as change if multiple possible ref addresses
                        changeRemoved = true;
                        if (msc_debug_parser_data) PrintToLog("Removed change\n");
                    } else {
                        // this may be set several times, but last time will be highest vout
                        strReference = addr;
                        if (msc_debug_parser_data) PrintToLog("Resetting strReference as follows: %s\n ", strReference);
                    }
                }
            }
        }

        if (msc_debug_parser_data) PrintToLog("Ending reference identification\n");
        if (msc_debug_parser_data) PrintToLog("Final decision on reference identification is: %s\n", strReference);

        // multisig , Class B; get the data packets that are found here
        for (unsigned int k = 0; k < multisig_script_data.size(); k++) {
            CPubKey key(ParseHex(multisig_script_data[k]));
            CKeyID keyID = key.GetID();
            std::string strAddress = CBitcoinAddress(keyID).ToString();
            std::string strPacket;

            {
                // this is a data packet, must deobfuscate now
                std::vector<unsigned char> hash = ParseHex(strObfuscatedHashes[mdata_count + 1]);
                std::vector<unsigned char> packet = ParseHex(multisig_script_data[k].substr(2 * 1, 2 * PACKET_SIZE));

                for (unsigned int i = 0; i < packet.size(); i++) {
                    packet[i] ^= hash[i];
                }

                memcpy(&packets[mdata_count], &packet[0], PACKET_SIZE);
                strPacket = HexStr(packet.begin(), packet.end(), false);
                ++mdata_count;

                if (MAX_LEGACY_PACKETS <= mdata_count) {
                    PrintToLog("increase MAX_PACKETS ! mdata_count= %d\n", mdata_count);
                    return -222;
                }
            }

            if (msc_debug_parser_data) PrintToLog("multisig_data[%d]:%s: %s\n", k, multisig_script_data[k], strAddress);

            if (!strPacket.empty()) {
                if (msc_debug_parser) PrintToLog("packet #%d: %s\n", mdata_count, strPacket);
            }
        }

        packet_size = mdata_count * (PACKET_SIZE - 1);

        if (sizeof (single_pkt) < packet_size) {
            return -111;
        }
    } // end of if (fMultisig)

    // now decode mastercoin packets
    for (int m = 0; m < mdata_count; m++) {
        if (msc_debug_parser) PrintToLog("m=%d: %s\n", m, HexStr(packets[m], PACKET_SIZE + packets[m], false));

        // check to ensure the sequence numbers are sequential and begin with 01 !
        if (1 + m != packets[m][0]) {
            if (msc_debug_spec) PrintToLog("Error: non-sequential seqnum ! expected=%d, got=%d\n", 1 + m, packets[m][0]);
        }

        // now ignoring sequence numbers for Class B packets
        memcpy(m * (PACKET_SIZE - 1) + single_pkt, 1 + packets[m], PACKET_SIZE - 1);
    }

    if (msc_debug_verbose) PrintToLog("single_pkt: %s\n", HexStr(single_pkt, packet_size + single_pkt, false));

    mp_tx.Set(strSender, strReference, 0, wtx.GetHash(), nBlock, idx, (unsigned char *) &single_pkt, packet_size, fMultisig, (inAll - outAll));

    return 0;
}

} // namespace legacy

// idx is position within the block, 0-based
// int msc_tx_push(const CTransaction &wtx, int nBlock, unsigned int idx)
// INPUT: bRPConly -- set to true to avoid moving funds; to be called from various RPC calls like this
// RETURNS: 0 if parsed a MP TX
// RETURNS: < 0 if a non-MP-TX or invalid
// RETURNS: >0 if 1 or more payments have been made
static int parseTransaction(bool bRPConly, const CTransaction& wtx, int nBlock, unsigned int idx, CMPTransaction& mp_tx, unsigned int nTime)
{
    assert(bRPConly == mp_tx.isRpcOnly());

    // Fallback to legacy parsing, if OP_RETURN isn't enabled:
    if (!IsAllowedOutputType(TX_NULL_DATA, nBlock)) {
        return legacy::parseTransaction(bRPConly, wtx, nBlock, idx, mp_tx, nTime);
    }

    mp_tx.Set(wtx.GetHash(), nBlock, idx, nTime);

    // ### CLASS IDENTIFICATION AND MARKER CHECK ###
    int omniClass = GetEncodingClass(wtx, nBlock);

    if (omniClass == NO_MARKER) {
        return -1; // No Exodus/Omni marker, thus not a valid Omni transaction
    }

    if (!bRPConly || msc_debug_parser_readonly) {
        PrintToLog("____________________________________________________________________________________________________________________________________\n");
        PrintToLog("%s(block=%d, %s idx= %d); txid: %s\n", __FUNCTION__, nBlock, DateTimeStrFormat("%Y-%m-%d %H:%M:%S", nTime), idx, wtx.GetHash().GetHex());
    }

    // Add previous transaction inputs to the cache
    if (!FillTxInputCache(wtx)) {
        PrintToLog("%s() ERROR: failed to get inputs for %s\n", __func__, wtx.GetHash().GetHex());
        return -101;
    }

    assert(view.HaveInputs(wtx));

    // ### SENDER IDENTIFICATION ###
    std::string strSender;

    if (omniClass != OMNI_CLASS_C)
    {
        // OLD LOGIC - collect input amounts and identify sender via "largest input by sum"
        std::map<std::string, int64_t> inputs_sum_of_values;

        for (unsigned int i = 0; i < wtx.vin.size(); ++i) {
            if (msc_debug_vin) PrintToLog("vin=%d:%s\n", i, wtx.vin[i].scriptSig.ToString());

            const CTxIn& txIn = wtx.vin[i];
            const CTxOut& txOut = view.GetOutputFor(txIn);

            assert(!txOut.IsNull());

            CTxDestination source;
            txnouttype whichType;
            if (!GetOutputType(txOut.scriptPubKey, whichType)) {
                return -104;
            }
            if (!IsAllowedInputType(whichType, nBlock)) {
                return -105;
            }
            if (ExtractDestination(txOut.scriptPubKey, source)) { // extract the destination of the previous transaction's vout[n] and check it's allowed type
                CBitcoinAddress addressSource(source);
                inputs_sum_of_values[addressSource.ToString()] += txOut.nValue;
            }
            else return -106;
        }

        int64_t nMax = 0;
        for (std::map<std::string, int64_t>::iterator it = inputs_sum_of_values.begin(); it != inputs_sum_of_values.end(); ++it) { // find largest by sum
            int64_t nTemp = it->second;
            if (nTemp > nMax) {
                strSender = it->first;
                if (msc_debug_exo) PrintToLog("looking for The Sender: %s , nMax=%lu, nTemp=%d\n", strSender, nMax, nTemp);
                nMax = nTemp;
            }
        }
    }
    else
    {
        // NEW LOGIC - the sender is chosen based on the first vin

        // determine the sender, but invalidate transaction, if the input is not accepted
        {
            unsigned int vin_n = 0; // the first input
            if (msc_debug_vin) PrintToLog("vin=%d:%s\n", vin_n, wtx.vin[vin_n].scriptSig.ToString());

            const CTxIn& txIn = wtx.vin[vin_n];
            const CTxOut& txOut = view.GetOutputFor(txIn);

            assert(!txOut.IsNull());

            txnouttype whichType;
            if (!GetOutputType(txOut.scriptPubKey, whichType)) {
                return -108;
            }
            if (!IsAllowedInputType(whichType, nBlock)) {
                return -109;
            }
            CTxDestination source;
            if (ExtractDestination(txOut.scriptPubKey, source)) {
                strSender = CBitcoinAddress(source).ToString();
            }
            else return -110;
        }
    }

    int64_t inAll = view.GetValueIn(wtx);
    int64_t outAll = wtx.GetValueOut();
    int64_t txFee = inAll - outAll; // miner fee

    if (!strSender.empty()) {
        if (msc_debug_verbose) PrintToLog("The Sender: %s : fee= %s\n", strSender, FormatDivisibleMP(txFee));
    } else {
        PrintToLog("The sender is still EMPTY !!! txid: %s\n", wtx.GetHash().GetHex());
        return -5;
    }

    if (!bRPConly) {
        // ### CHECK FOR ANY REQUIRED EXODUS CROWDSALE PAYMENTS ###
        int64_t BTC_amount = 0;
        for (unsigned int n = 0; n < wtx.vout.size(); ++n) {
            CTxDestination dest;
            if (ExtractDestination(wtx.vout[n].scriptPubKey, dest)) {
                if (CBitcoinAddress(dest) == ExodusCrowdsaleAddress(nBlock)) {
                    BTC_amount = wtx.vout[n].nValue;
                    break; // TODO: maybe sum all values
                }
            }
        }
        if (0 < BTC_amount) {
            TXExodusFundraiser(wtx, strSender, BTC_amount, nBlock, nTime);
        }
    }

    // ### DATA POPULATION ### - save output addresses, values and scripts
    std::string strReference;
    unsigned char single_pkt[MAX_PACKETS * PACKET_SIZE];
    unsigned int packet_size = 0;
    std::vector<std::string> script_data;
    std::vector<std::string> address_data;
    std::vector<int64_t> value_data;

    for (unsigned int n = 0; n < wtx.vout.size(); ++n) {
        txnouttype whichType;
        if (!GetOutputType(wtx.vout[n].scriptPubKey, whichType)) {
            continue;
        }
        if (!IsAllowedOutputType(whichType, nBlock)) {
            continue;
        }
        CTxDestination dest;
        if (ExtractDestination(wtx.vout[n].scriptPubKey, dest)) {
            CBitcoinAddress address(dest);
            if (!(address == ExodusAddress())) {
                // saving for Class A processing or reference
                GetScriptPushes(wtx.vout[n].scriptPubKey, script_data);
                address_data.push_back(address.ToString());
                value_data.push_back(wtx.vout[n].nValue);
                if (msc_debug_parser_data) PrintToLog("saving address_data #%d: %s:%s\n", n, address.ToString(), wtx.vout[n].scriptPubKey.ToString());
            }
        }
    }
    if (msc_debug_parser_data) PrintToLog(" address_data.size=%lu\n script_data.size=%lu\n value_data.size=%lu\n", address_data.size(), script_data.size(), value_data.size());

    // ### CLASS A PARSING ###
    if (omniClass == OMNI_CLASS_A) {
        std::string strScriptData;
        std::string strDataAddress;
        std::string strRefAddress;
        unsigned char dataAddressSeq = 0xFF;
        unsigned char seq = 0xFF;
        int64_t dataAddressValue = 0;
        for (unsigned k = 0; k < script_data.size(); ++k) { // Step 1, locate the data packet
            std::string strSub = script_data[k].substr(2,16); // retrieve bytes 1-9 of packet for peek & decode comparison
            seq = (ParseHex(script_data[k].substr(0,2)))[0]; // retrieve sequence number
            if ("0000000000000001" == strSub || "0000000000000002" == strSub) { // peek & decode comparison
                if (strScriptData.empty()) { // confirm we have not already located a data address
                    strScriptData = script_data[k].substr(2*1,2*PACKET_SIZE_CLASS_A); // populate data packet
                    strDataAddress = address_data[k]; // record data address
                    dataAddressSeq = seq; // record data address seq num for reference matching
                    dataAddressValue = value_data[k]; // record data address amount for reference matching
                    if (msc_debug_parser_data) PrintToLog("Data Address located - data[%d]:%s: %s (%s)\n", k, script_data[k], address_data[k], FormatDivisibleMP(value_data[k]));
                } else { // invalidate - Class A cannot be more than one data packet - possible collision, treat as default (BTC payment)
                    strDataAddress.clear(); //empty strScriptData to block further parsing
                    if (msc_debug_parser_data) PrintToLog("Multiple Data Addresses found (collision?) Class A invalidated, defaulting to BTC payment\n");
                    break;
                }
            }
        }
        if (!strDataAddress.empty()) { // Step 2, try to locate address with seqnum = DataAddressSeq+1 (also verify Step 1, we should now have a valid data packet)
            unsigned char expectedRefAddressSeq = dataAddressSeq + 1;
            for (unsigned k = 0; k < script_data.size(); ++k) { // loop through outputs
                seq = (ParseHex(script_data[k].substr(0,2)))[0]; // retrieve sequence number
                if ((address_data[k] != strDataAddress) && (address_data[k] != exodus_address) && (expectedRefAddressSeq == seq)) { // found reference address with matching sequence number
                    if (strRefAddress.empty()) { // confirm we have not already located a reference address
                        strRefAddress = address_data[k]; // set ref address
                        if (msc_debug_parser_data) PrintToLog("Reference Address located via seqnum - data[%d]:%s: %s (%s)\n", k, script_data[k], address_data[k], FormatDivisibleMP(value_data[k]));
                    } else { // can't trust sequence numbers to provide reference address, there is a collision with >1 address with expected seqnum
                        strRefAddress.clear(); // blank ref address
                        if (msc_debug_parser_data) PrintToLog("Reference Address sequence number collision, will fall back to evaluating matching output amounts\n");
                        break;
                    }
                }
            }
            std::vector<int64_t> ExodusValues;
            for (unsigned int n = 0; n < wtx.vout.size(); ++n) {
                CTxDestination dest;
                if (ExtractDestination(wtx.vout[n].scriptPubKey, dest)) {
                    if (CBitcoinAddress(dest) == ExodusAddress()) {
                        ExodusValues.push_back(wtx.vout[n].nValue);
                    }
                }
            }
            if (strRefAddress.empty()) { // Step 3, if we still don't have a reference address, see if we can locate an address with matching output amounts
                for (unsigned k = 0; k < script_data.size(); ++k) { // loop through outputs
                    if ((address_data[k] != strDataAddress) && (address_data[k] != exodus_address) && (dataAddressValue == value_data[k])) { // this output matches data output, check if matches exodus output
                        for (unsigned int exodus_idx = 0; exodus_idx < ExodusValues.size(); exodus_idx++) {
                            if (value_data[k] == ExodusValues[exodus_idx]) { //this output matches data address value and exodus address value, choose as ref
                                if (strRefAddress.empty()) {
                                    strRefAddress = address_data[k];
                                    if (msc_debug_parser_data) PrintToLog("Reference Address located via matching amounts - data[%d]:%s: %s (%s)\n", k, script_data[k], address_data[k], FormatDivisibleMP(value_data[k]));
                                } else {
                                    strRefAddress.clear();
                                    if (msc_debug_parser_data) PrintToLog("Reference Address collision, multiple potential candidates. Class A invalidated, defaulting to BTC payment\n");
                                    break;
                                }
                            }
                        }
                    }
                }
            }
        } // end if (!strDataAddress.empty())
        if (!strRefAddress.empty()) {
            strReference = strRefAddress; // populate expected var strReference with chosen address (if not empty)
        }
        if (strRefAddress.empty()) {
            strDataAddress.clear(); // last validation step, if strRefAddress is empty, blank strDataAddress so we default to BTC payment
        }
        if (!strDataAddress.empty()) { // valid Class A packet almost ready
            if (msc_debug_parser_data) PrintToLog("valid Class A:from=%s:to=%s:data=%s\n", strSender, strReference, strScriptData);
            packet_size = PACKET_SIZE_CLASS_A;
            memcpy(single_pkt, &ParseHex(strScriptData)[0], packet_size);
        } else {
            // ### BTC PAYMENT FOR DEX HANDLING ###
            if (!bRPConly || msc_debug_parser_readonly) {
                PrintToLog("!! sender: %s , receiver: %s\n", strSender, strReference);
                PrintToLog("!! this may be the BTC payment for an offer !!\n");
            }
            // TODO collect all payments made to non-itself & non-exodus and their amounts -- these may be purchases!!!
            int count = 0;
            for (unsigned int n = 0; n < wtx.vout.size(); ++n) {
                CTxDestination dest;
                if (ExtractDestination(wtx.vout[n].scriptPubKey, dest)) {
                    CBitcoinAddress address(dest);
                    if (address == ExodusAddress()) {
                        continue;
                    }
                    std::string strAddress = address.ToString();
                    if (!bRPConly || msc_debug_parser_readonly) {
                        PrintToLog("payment #%d %s %s\n", count, strAddress, FormatIndivisibleMP(wtx.vout[n].nValue));
                    }
                    // check everything & pay BTC for the property we are buying here...
                    if (bRPConly) count = 55555;  // no real way to validate a payment during simple RPC call
                    else if (0 == DEx_payment(wtx.GetHash(), n, strAddress, strSender, wtx.vout[n].nValue, nBlock)) ++count;
                }
            }
            return count ? count : -5678; // return count -- the actual number of payments within this TX or error if none were made
        }
    }
    // ### CLASS B / CLASS C PARSING ###
    if ((omniClass == OMNI_CLASS_B) || (omniClass == OMNI_CLASS_C)) {
        if (msc_debug_parser_data) PrintToLog("Beginning reference identification\n");
        bool referenceFound = false; // bool to hold whether we've found the reference yet
        bool changeRemoved = false; // bool to hold whether we've ignored the first output to sender as change
        unsigned int potentialReferenceOutputs = 0; // int to hold number of potential reference outputs
        for (unsigned k = 0; k < address_data.size(); ++k) { // how many potential reference outputs do we have, if just one select it right here
            const std::string& addr = address_data[k];
            if (msc_debug_parser_data) PrintToLog("ref? data[%d]:%s: %s (%s)\n", k, script_data[k], addr, FormatIndivisibleMP(value_data[k]));
            if (addr != exodus_address) {
                ++potentialReferenceOutputs;
                if (1 == potentialReferenceOutputs) {
                    strReference = addr;
                    referenceFound = true;
                    if (msc_debug_parser_data) PrintToLog("Single reference potentially id'd as follows: %s \n", strReference);
                } else { //as soon as potentialReferenceOutputs > 1 we need to go fishing
                    strReference.clear(); // avoid leaving strReference populated for sanity
                    referenceFound = false;
                    if (msc_debug_parser_data) PrintToLog("More than one potential reference candidate, blanking strReference, need to go fishing\n");
                }
            }
        }
        if (!referenceFound) { // do we have a reference now? or do we need to dig deeper
            if (msc_debug_parser_data) PrintToLog("Reference has not been found yet, going fishing\n");
            for (unsigned k = 0; k < address_data.size(); ++k) {
                const std::string& addr = address_data[k];
                if (addr != exodus_address) { // removed strSender restriction, not to spec
                    if (addr == strSender && !changeRemoved) {
                        changeRemoved = true; // per spec ignore first output to sender as change if multiple possible ref addresses
                        if (msc_debug_parser_data) PrintToLog("Removed change\n");
                    } else {
                        strReference = addr; // this may be set several times, but last time will be highest vout
                        if (msc_debug_parser_data) PrintToLog("Resetting strReference as follows: %s \n ", strReference);
                    }
                }
            }
        }
        if (msc_debug_parser_data) PrintToLog("Ending reference identification\nFinal decision on reference identification is: %s\n", strReference);

        // ### CLASS B SPECIFC PARSING ###
        if (omniClass == OMNI_CLASS_B) {
            std::vector<std::string> multisig_script_data;

            // ### POPULATE MULTISIG SCRIPT DATA ###
            for (unsigned int i = 0; i < wtx.vout.size(); ++i) {
                txnouttype whichType;
                std::vector<CTxDestination> vDest;
                int nRequired;
                if (msc_debug_script) PrintToLog("scriptPubKey: %s\n", HexStr(wtx.vout[i].scriptPubKey));
                if (!ExtractDestinations(wtx.vout[i].scriptPubKey, whichType, vDest, nRequired)) {
                    continue;
                }
                if (whichType == TX_MULTISIG) {
                    if (msc_debug_script) {
                        PrintToLog(" >> multisig: ");
                        BOOST_FOREACH(const CTxDestination& dest, vDest) {
                            PrintToLog("%s ; ", CBitcoinAddress(dest).ToString());
                        }
                        PrintToLog("\n");
                    }
                    // ignore first public key, as it should belong to the sender
                    // and it be used to avoid the creation of unspendable dust
                    GetScriptPushes(wtx.vout[i].scriptPubKey, multisig_script_data, true);
                }
            }

            // The number of packets is limited to MAX_PACKETS,
            // which allows, at least in theory, to add 1 byte
            // sequence numbers to each packet.

            // Transactions with more than MAX_PACKET packets
            // are not invalidated, but trimmed.

            unsigned int nPackets = multisig_script_data.size();
            if (nPackets > MAX_PACKETS) {
                nPackets = MAX_PACKETS;
                PrintToLog("limiting number of packets to %d [extracted=%d]\n", nPackets, multisig_script_data.size());
            }

            // ### PREPARE A FEW VARS ###
            std::string strObfuscatedHashes[1+MAX_SHA256_OBFUSCATION_TIMES];
            PrepareObfuscatedHashes(strSender, strObfuscatedHashes);
            unsigned char packets[MAX_PACKETS][32];
            unsigned int mdata_count = 0;  // multisig data count

            // ### DEOBFUSCATE MULTISIG PACKETS ###
            for (unsigned int k = 0; k < nPackets; ++k) {
                assert(mdata_count < MAX_PACKETS);
                assert(mdata_count < MAX_SHA256_OBFUSCATION_TIMES);

                std::vector<unsigned char> hash = ParseHex(strObfuscatedHashes[mdata_count+1]);
                std::vector<unsigned char> packet = ParseHex(multisig_script_data[k].substr(2*1,2*PACKET_SIZE));
                for (unsigned int i = 0; i < packet.size(); i++) { // this is a data packet, must deobfuscate now
                    packet[i] ^= hash[i];
                }
                memcpy(&packets[mdata_count], &packet[0], PACKET_SIZE);
                ++mdata_count;

                if (msc_debug_parser_data) {
                    CPubKey key(ParseHex(multisig_script_data[k]));
                    CKeyID keyID = key.GetID();
                    std::string strAddress = CBitcoinAddress(keyID).ToString();
                    PrintToLog("multisig_data[%d]:%s: %s\n", k, multisig_script_data[k], strAddress);
                }
                if (msc_debug_parser) {
                    if (!packet.empty()) {
                        std::string strPacket = HexStr(packet.begin(), packet.end());
                        PrintToLog("packet #%d: %s\n", mdata_count, strPacket);
                    }
                }
            }
            packet_size = mdata_count * (PACKET_SIZE - 1);
            if (sizeof(single_pkt) < packet_size) {
                return -111;
            }

            // ### FINALIZE CLASS B ###
            for (unsigned int m = 0; m < mdata_count; ++m) { // now decode mastercoin packets
                if (msc_debug_parser) PrintToLog("m=%d: %s\n", m, HexStr(packets[m], PACKET_SIZE + packets[m], false));

                // check to ensure the sequence numbers are sequential and begin with 01 !
                if (1 + m != packets[m][0]) {
                    if (msc_debug_spec) PrintToLog("Error: non-sequential seqnum ! expected=%d, got=%d\n", 1+m, packets[m][0]);
                }

                memcpy(m*(PACKET_SIZE-1)+single_pkt, 1+packets[m], PACKET_SIZE-1); // now ignoring sequence numbers for Class B packets
            }
        }

        // ### CLASS C SPECIFIC PARSING ###
        if (omniClass == OMNI_CLASS_C) {
            std::vector<std::string> op_return_script_data;

            // ### POPULATE OP RETURN SCRIPT DATA ###
            for (unsigned int n = 0; n < wtx.vout.size(); ++n) {
                txnouttype whichType;
                if (!GetOutputType(wtx.vout[n].scriptPubKey, whichType)) {
                    continue;
                }
                if (!IsAllowedOutputType(whichType, nBlock)) {
                    continue;
                }
                if (whichType == TX_NULL_DATA) {
                    // only consider outputs, which are explicitly tagged
                    std::vector<std::string> vstrPushes;
                    if (!GetScriptPushes(wtx.vout[n].scriptPubKey, vstrPushes)) {
                        continue;
                    }
                    // TODO: maybe encapsulate the following sort of messy code
                    if (!vstrPushes.empty()) {
                        std::vector<unsigned char> vchMarker = GetOmMarker();
                        std::vector<unsigned char> vchPushed = ParseHex(vstrPushes[0]);
                        if (vchPushed.size() < vchMarker.size()) {
                            continue;
                        }
                        if (std::equal(vchMarker.begin(), vchMarker.end(), vchPushed.begin())) {
                            size_t sizeHex = vchMarker.size() * 2;
                            // strip out the marker at the very beginning
                            vstrPushes[0] = vstrPushes[0].substr(sizeHex);
                            // add the data to the rest
                            op_return_script_data.insert(op_return_script_data.end(), vstrPushes.begin(), vstrPushes.end());

                            if (msc_debug_parser_data) {
                                PrintToLog("Class C transaction detected: %s parsed to %s at vout %d\n", wtx.GetHash().GetHex(), vstrPushes[0], n);
                            }
                        }
                    }
                }
            }
            // ### EXTRACT PAYLOAD FOR CLASS C ###
            for (unsigned int n = 0; n < op_return_script_data.size(); ++n) {
                if (!op_return_script_data[n].empty()) {
                    assert(IsHex(op_return_script_data[n])); // via GetScriptPushes()
                    std::vector<unsigned char> vch = ParseHex(op_return_script_data[n]);
                    unsigned int payload_size = vch.size();
                    if (packet_size + payload_size > MAX_PACKETS * PACKET_SIZE) {
                        payload_size = MAX_PACKETS * PACKET_SIZE - packet_size;
                        PrintToLog("limiting payload size to %d byte\n", packet_size + payload_size);
                    }
                    if (payload_size > 0) {
                        memcpy(single_pkt+packet_size, &vch[0], payload_size);
                        packet_size += payload_size;
                    }
                    if (MAX_PACKETS * PACKET_SIZE == packet_size) {
                        break;
                    }
                }
            }
        }
    }

    // ### SET MP TX INFO ###
    if (msc_debug_verbose) PrintToLog("single_pkt: %s\n", HexStr(single_pkt, packet_size + single_pkt));
    mp_tx.Set(strSender, strReference, 0, wtx.GetHash(), nBlock, idx, (unsigned char *)&single_pkt, packet_size, omniClass-1, (inAll-outAll));

    return 0;
}

/**
 * Provides access to parseTransaction in read-only mode.
 */
int ParseTransaction(const CTransaction& tx, int nBlock, unsigned int idx, CMPTransaction& mptx, unsigned int nTime)
{
    return parseTransaction(true, tx, nBlock, idx, mptx, nTime);
}

/**
 * Reports the progress of the initial transaction scanning.
 *
 * The progress is printed to the console, written to the debug log file, and
 * the RPC status, as well as the splash screen progress label, are updated.
 *
 * @see msc_initial_scan()
 */
class ProgressReporter
{
private:
    const CBlockIndex* m_pblockFirst;
    const CBlockIndex* m_pblockLast;
    const int64_t m_timeStart;

    /** Returns the estimated remaining time in milliseconds. */
    int64_t estimateRemainingTime(double progress) const
    {
        int64_t timeSinceStart = GetTimeMillis() - m_timeStart;

        double timeRemaining = 3600000.0; // 1 hour
        if (progress > 0.0 && timeSinceStart > 0) {
            timeRemaining = (100.0 - progress) / progress * timeSinceStart;
        }

        return static_cast<int64_t>(timeRemaining);
    }

    /** Converts a time span to a human readable string. */
    std::string remainingTimeAsString(int64_t remainingTime) const
    {
        int64_t secondsTotal = 0.001 * remainingTime;
        int64_t hours = secondsTotal / 3600;
        int64_t minutes = secondsTotal / 60;
        int64_t seconds = secondsTotal % 60;

        if (hours > 0) {
            return strprintf("%d:%02d:%02d hours", hours, minutes, seconds);
        } else if (minutes > 0) {
            return strprintf("%d:%02d minutes", minutes, seconds);
        } else {
            return strprintf("%d seconds", seconds);
        }
    }

public:
    ProgressReporter(const CBlockIndex* pblockFirst, const CBlockIndex* pblockLast)
    : m_pblockFirst(pblockFirst), m_pblockLast(pblockLast), m_timeStart(GetTimeMillis())
    {
    }

    /** Prints the current progress to the console and notifies the UI. */
    void update(const CBlockIndex* pblockNow) const
    {
        int nLastBlock = m_pblockLast->nHeight;
        int nCurrentBlock = pblockNow->nHeight;
        unsigned int nFirst = m_pblockFirst->nChainTx;
        unsigned int nCurrent = pblockNow->nChainTx;
        unsigned int nLast = m_pblockLast->nChainTx;

        double dProgress = 100.0 * (nCurrent - nFirst) / (nLast - nFirst);
        int64_t nRemainingTime = estimateRemainingTime(dProgress);

        std::string strProgress = strprintf(
                "Still scanning.. at block %d of %d. Progress: %.2f %%, about %s remaining..\n",
                nCurrentBlock, nLastBlock, dProgress, remainingTimeAsString(nRemainingTime));
        std::string strProgressUI = strprintf(
                "Still scanning.. at block %d of %d.\nProgress: %.2f %% (about %s remaining)",
                nCurrentBlock, nLastBlock, dProgress, remainingTimeAsString(nRemainingTime));

        PrintToConsole(strProgress);
        uiInterface.InitMessage(strProgressUI);
    }
};

/**
 * Scans the blockchain for meta transactions.
 *
 * It scans the blockchain, starting at the given block index, to the current
 * tip, much like as if new block were arriving and being processed on the fly.
 *
 * Every 30 seconds the progress of the scan is reported.
 *
 * In case the current block being processed is not part of the active chain, or
 * if a block could not be retrieved from the disk, then the scan stops early.
 * Likewise, global shutdown requests are honored, and stop the scan progress.
 *
 * @see mastercore_handler_block_begin()
 * @see mastercore_handler_tx()
 * @see mastercore_handler_block_end()
 *
 * @param nFirstBlock[in]  The index of the first block to scan
 * @return An exit code, indicating success or failure
 */
static int msc_initial_scan(int nFirstBlock)
{
    int nTimeBetweenProgressReports = GetArg("-omniprogressfrequency", 30);  // seconds
    int64_t nNow = GetTime();
    unsigned int nTotal = 0;
    unsigned int nFound = 0;
    int nBlock = 999999;
    const int nLastBlock = GetHeight();

    // this function is useless if there are not enough blocks in the blockchain yet!
    if (nFirstBlock < 0 || nLastBlock < nFirstBlock) return -1;
    PrintToConsole("Scanning for transactions in block %d to block %d..\n", nFirstBlock, nLastBlock);

    // used to print the progress to the console and notifies the UI
    ProgressReporter progressReporter(chainActive[nFirstBlock], chainActive[nLastBlock]);

    // check if using seed block filter should be disabled
    bool seedBlockFilterEnabled = GetBoolArg("-omniseedblockfilter", true);

    for (nBlock = nFirstBlock; nBlock <= nLastBlock; ++nBlock)
    {
        if (ShutdownRequested()) {
            PrintToLog("Shutdown requested, stop scan at block %d of %d\n", nBlock, nLastBlock);
            break;
        }

        CBlockIndex* pblockindex = chainActive[nBlock];
        if (NULL == pblockindex) break;
        std::string strBlockHash = pblockindex->GetBlockHash().GetHex();

        if (msc_debug_exo) PrintToLog("%s(%d; max=%d):%s, line %d, file: %s\n",
            __FUNCTION__, nBlock, nLastBlock, strBlockHash, __LINE__, __FILE__);

        if (GetTime() >= nNow + nTimeBetweenProgressReports) {
            progressReporter.update(pblockindex);
            nNow = GetTime();
        }

        unsigned int nTxNum = 0;
        mastercore_handler_block_begin(nBlock, pblockindex);

        if (!seedBlockFilterEnabled || !SkipBlock(nBlock)) {
            CBlock block;
            if (!ReadBlockFromDisk(block, pblockindex)) break;

            BOOST_FOREACH(const CTransaction&tx, block.vtx) {
                if (0 == mastercore_handler_tx(tx, nBlock, nTxNum, pblockindex)) nFound++;
                ++nTxNum;
            }
        }

        nTotal += nTxNum;
        mastercore_handler_block_end(nBlock, pblockindex, nFound);
    }

    if (nBlock < nLastBlock) {
        PrintToConsole("Scan stopped early at block %d of block %d\n", nBlock, nLastBlock);
    }

    PrintToConsole("%d transactions processed, %d meta transactions found\n", nTotal, nFound);

    return 0;
}

int input_msc_balances_string(const std::string& s)
{
    // "address=propertybalancedata"
    std::vector<std::string> addrData;
    boost::split(addrData, s, boost::is_any_of("="), boost::token_compress_on);
    if (addrData.size() != 2) return -1;

    std::string strAddress = addrData[0];

    // split the tuples of properties
    std::vector<std::string> vProperties;
    boost::split(vProperties, addrData[1], boost::is_any_of(";"), boost::token_compress_on);

    std::vector<std::string>::const_iterator iter;
    for (iter = vProperties.begin(); iter != vProperties.end(); ++iter) {
        if ((*iter).empty()) {
            continue;
        }

        // "propertyid:balancedata"
        std::vector<std::string> curProperty;
        boost::split(curProperty, *iter, boost::is_any_of(":"), boost::token_compress_on);
        if (curProperty.size() != 2) return -1;

        // "balance,sellreserved,acceptreserved,metadexreserved"
        std::vector<std::string> curBalance;
        boost::split(curBalance, curProperty[1], boost::is_any_of(","), boost::token_compress_on);
        if (curBalance.size() != 4) return -1;

        uint32_t propertyId = boost::lexical_cast<uint32_t>(curProperty[0]);

        int64_t balance = boost::lexical_cast<int64_t>(curBalance[0]);
        int64_t sellReserved = boost::lexical_cast<int64_t>(curBalance[1]);
        int64_t acceptReserved = boost::lexical_cast<int64_t>(curBalance[2]);
        int64_t metadexReserved = boost::lexical_cast<int64_t>(curBalance[3]);

        if (balance) update_tally_map(strAddress, propertyId, balance, BALANCE);
        if (sellReserved) update_tally_map(strAddress, propertyId, sellReserved, SELLOFFER_RESERVE);
        if (acceptReserved) update_tally_map(strAddress, propertyId, acceptReserved, ACCEPT_RESERVE);
        if (metadexReserved) update_tally_map(strAddress, propertyId, metadexReserved, METADEX_RESERVE);
    }

    return 0;
}

// seller-address, offer_block, amount, property, desired BTC , property_desired, fee, blocktimelimit
// 13z1JFtDMGTYQvtMq5gs4LmCztK3rmEZga,299076,76375000,1,6415500,0,10000,6
int input_mp_offers_string(const std::string& s)
{
    std::vector<std::string> vstr;
    boost::split(vstr, s, boost::is_any_of(" ,="), boost::token_compress_on);

    if (9 != vstr.size()) return -1;

    int i = 0;

    std::string sellerAddr = vstr[i++];
    int offerBlock = boost::lexical_cast<int>(vstr[i++]);
    int64_t amountOriginal = boost::lexical_cast<int64_t>(vstr[i++]);
    uint32_t prop = boost::lexical_cast<uint32_t>(vstr[i++]);
    int64_t btcDesired = boost::lexical_cast<int64_t>(vstr[i++]);
    uint32_t prop_desired = boost::lexical_cast<uint32_t>(vstr[i++]);
    int64_t minFee = boost::lexical_cast<int64_t>(vstr[i++]);
    uint8_t blocktimelimit = boost::lexical_cast<unsigned int>(vstr[i++]); // lexical_cast can't handle char!
    uint256 txid = uint256(vstr[i++]);

    // TODO: should this be here? There are usually no sanity checks..
    if (OMNI_PROPERTY_BTC != prop_desired) return -1;

    const std::string combo = STR_SELLOFFER_ADDR_PROP_COMBO(sellerAddr);
    CMPOffer newOffer(offerBlock, amountOriginal, prop, btcDesired, minFee, blocktimelimit, txid);

    if (!my_offers.insert(std::make_pair(combo, newOffer)).second) return -1;

    return 0;
}

// seller-address, property, buyer-address, amount, fee, block
// 13z1JFtDMGTYQvtMq5gs4LmCztK3rmEZga,1, 148EFCFXbk2LrUhEHDfs9y3A5dJ4tttKVd,100000,11000,299126
// 13z1JFtDMGTYQvtMq5gs4LmCztK3rmEZga,1,1Md8GwMtWpiobRnjRabMT98EW6Jh4rEUNy,50000000,11000,299132
int input_mp_accepts_string(const string &s)
{
  int nBlock;
  unsigned char blocktimelimit;
  std::vector<std::string> vstr;
  boost::split(vstr, s, boost::is_any_of(" ,="), token_compress_on);
  uint64_t amountRemaining, amountOriginal, offerOriginal, btcDesired;
  unsigned int prop;
  string sellerAddr, buyerAddr, txidStr;
  int i = 0;

  if (10 != vstr.size()) return -1;

  sellerAddr = vstr[i++];
  prop = boost::lexical_cast<unsigned int>(vstr[i++]);
  buyerAddr = vstr[i++];
  nBlock = atoi(vstr[i++]);
  amountRemaining = boost::lexical_cast<uint64_t>(vstr[i++]);
  amountOriginal = boost::lexical_cast<uint64_t>(vstr[i++]);
  blocktimelimit = atoi(vstr[i++]);
  offerOriginal = boost::lexical_cast<uint64_t>(vstr[i++]);
  btcDesired = boost::lexical_cast<uint64_t>(vstr[i++]);
  txidStr = vstr[i++];

  const string combo = STR_ACCEPT_ADDR_PROP_ADDR_COMBO(sellerAddr, buyerAddr);
  CMPAccept newAccept(amountOriginal, amountRemaining, nBlock, blocktimelimit, prop, offerOriginal, btcDesired, uint256(txidStr));
  if (my_accepts.insert(std::make_pair(combo, newAccept)).second) {
    return 0;
  } else {
    return -1;
  }
}

// exodus_prev
int input_globals_state_string(const string &s)
{
  uint64_t exodusPrev;
  unsigned int nextSPID, nextTestSPID;
  std::vector<std::string> vstr;
  boost::split(vstr, s, boost::is_any_of(" ,="), token_compress_on);
  if (3 != vstr.size()) return -1;

  int i = 0;
  exodusPrev = boost::lexical_cast<uint64_t>(vstr[i++]);
  nextSPID = boost::lexical_cast<unsigned int>(vstr[i++]);
  nextTestSPID = boost::lexical_cast<unsigned int>(vstr[i++]);

  exodus_prev = exodusPrev;
  _my_sps->init(nextSPID, nextTestSPID);
  return 0;
}

// addr,propertyId,nValue,property_desired,deadline,early_bird,percentage,txid
int input_mp_crowdsale_string(const std::string& s)
{
    std::vector<std::string> vstr;
    boost::split(vstr, s, boost::is_any_of(" ,"), boost::token_compress_on);

    if (9 > vstr.size()) return -1;

    unsigned int i = 0;

    std::string sellerAddr = vstr[i++];
    uint32_t propertyId = boost::lexical_cast<uint32_t>(vstr[i++]);
    int64_t nValue = boost::lexical_cast<int64_t>(vstr[i++]);
    uint32_t property_desired = boost::lexical_cast<uint32_t>(vstr[i++]);
    int64_t deadline = boost::lexical_cast<int64_t>(vstr[i++]);
    uint8_t early_bird = boost::lexical_cast<unsigned int>(vstr[i++]); // lexical_cast can't handle char!
    uint8_t percentage = boost::lexical_cast<unsigned int>(vstr[i++]); // lexical_cast can't handle char!
    int64_t u_created = boost::lexical_cast<int64_t>(vstr[i++]);
    int64_t i_created = boost::lexical_cast<int64_t>(vstr[i++]);

    CMPCrowd newCrowdsale(propertyId, nValue, property_desired, deadline, early_bird, percentage, u_created, i_created);

    // load the remaining as database pairs
    while (i < vstr.size()) {
        std::vector<std::string> entryData;
        boost::split(entryData, vstr[i++], boost::is_any_of("="), boost::token_compress_on);
        if (2 != entryData.size()) return -1;

        std::vector<std::string> valueData;
        boost::split(valueData, entryData[1], boost::is_any_of(";"), boost::token_compress_on);

        std::vector<int64_t> vals;
        for (std::vector<std::string>::const_iterator it = valueData.begin(); it != valueData.end(); ++it) {
            vals.push_back(boost::lexical_cast<int64_t>(*it));
        }

        uint256 txHash(entryData[0]);
        newCrowdsale.insertDatabase(txHash, vals);
    }

    if (!my_crowds.insert(std::make_pair(sellerAddr, newCrowdsale)).second) {
        return -1;
    }

    return 0;
}

// address, block, amount for sale, property, amount desired, property desired, subaction, idx, txid, amount remaining
int input_mp_mdexorder_string(const std::string& s)
{
    std::vector<std::string> vstr;
    boost::split(vstr, s, boost::is_any_of(" ,="), boost::token_compress_on);

    if (10 != vstr.size()) return -1;

    int i = 0;

    std::string addr = vstr[i++];
    int block = boost::lexical_cast<int>(vstr[i++]);
    int64_t amount_forsale = boost::lexical_cast<int64_t>(vstr[i++]);
    uint32_t property = boost::lexical_cast<uint32_t>(vstr[i++]);
    int64_t amount_desired = boost::lexical_cast<int64_t>(vstr[i++]);
    uint32_t desired_property = boost::lexical_cast<uint32_t>(vstr[i++]);
    uint8_t subaction = boost::lexical_cast<unsigned int>(vstr[i++]); // lexical_cast can't handle char!
    unsigned int idx = boost::lexical_cast<unsigned int>(vstr[i++]);
    uint256 txid = uint256(vstr[i++]);
    int64_t amount_remaining = boost::lexical_cast<int64_t>(vstr[i++]);

    CMPMetaDEx mdexObj(addr, block, property, amount_forsale, desired_property,
            amount_desired, txid, idx, subaction, amount_remaining);

    if (!MetaDEx_INSERT(mdexObj)) return -1;

    return 0;
}

static int msc_file_load(const string &filename, int what, bool verifyHash = false)
{
  int lines = 0;
  int (*inputLineFunc)(const string &) = NULL;

  SHA256_CTX shaCtx;
  SHA256_Init(&shaCtx);

  switch (what)
  {
    case FILETYPE_BALANCES:
      mp_tally_map.clear();
      inputLineFunc = input_msc_balances_string;
      break;

    case FILETYPE_OFFERS:
      my_offers.clear();
      inputLineFunc = input_mp_offers_string;
      break;

    case FILETYPE_ACCEPTS:
      my_accepts.clear();
      inputLineFunc = input_mp_accepts_string;
      break;

    case FILETYPE_GLOBALS:
      inputLineFunc = input_globals_state_string;
      break;

    case FILETYPE_CROWDSALES:
      my_crowds.clear();
      inputLineFunc = input_mp_crowdsale_string;
      break;

    case FILETYPE_MDEXORDERS:
      // FIXME
      // memory leak ... gotta unallocate inner layers first....
      // TODO
      // ...
      metadex.clear();
      inputLineFunc = input_mp_mdexorder_string;
      break;

    default:
      return -1;
  }

  if (msc_debug_persistence)
  {
    LogPrintf("Loading %s ... \n", filename);
    PrintToLog("%s(%s), line %d, file: %s\n", __FUNCTION__, filename, __LINE__, __FILE__);
  }

  std::ifstream file;
  file.open(filename.c_str());
  if (!file.is_open())
  {
    if (msc_debug_persistence) LogPrintf("%s(%s): file not found, line %d, file: %s\n", __FUNCTION__, filename, __LINE__, __FILE__);
    return -1;
  }

  int res = 0;

  std::string fileHash;
  while (file.good())
  {
    std::string line;
    std::getline(file, line);
    if (line.empty() || line[0] == '#') continue;

    // remove \r if the file came from Windows
    line.erase( std::remove( line.begin(), line.end(), '\r' ), line.end() ) ;

    // record and skip hashes in the file
    if (line[0] == '!') {
      fileHash = line.substr(1);
      continue;
    }

    // update hash?
    if (verifyHash) {
      SHA256_Update(&shaCtx, line.c_str(), line.length());
    }

    if (inputLineFunc) {
      if (inputLineFunc(line) < 0) {
        res = -1;
        break;
      }
    }

    ++lines;
  }

  file.close();

  if (verifyHash && res == 0) {
    // generate and wite the double hash of all the contents written
    uint256 hash1;
    SHA256_Final((unsigned char*)&hash1, &shaCtx);
    uint256 hash2;
    SHA256((unsigned char*)&hash1, sizeof(hash1), (unsigned char*)&hash2);

    if (false == boost::iequals(hash2.ToString(), fileHash)) {
      PrintToLog("File %s loaded, but failed hash validation!\n", filename);
      res = -1;
    }
  }

  PrintToLog("%s(%s), loaded lines= %d, res= %d\n", __FUNCTION__, filename, lines, res);
  LogPrintf("%s(): file: %s , loaded lines= %d, res= %d\n", __FUNCTION__, filename, lines, res);

  return res;
}

static char const * const statePrefix[NUM_FILETYPES] = {
    "balances",
    "offers",
    "accepts",
    "globals",
    "crowdsales",
    "mdexorders",
};

// returns the height of the state loaded
static int load_most_relevant_state()
{
  int res = -1;
  // check the SP database and roll it back to its latest valid state
  // according to the active chain
  uint256 spWatermark;
  if (!_my_sps->getWatermark(spWatermark)) {
    //trigger a full reparse, if the SP database has no watermark
    return -1;
  }

  CBlockIndex const *spBlockIndex = GetBlockIndex(spWatermark);
  if (NULL == spBlockIndex) {
    //trigger a full reparse, if the watermark isn't a real block
    return -1;
  }

  while (NULL != spBlockIndex && false == chainActive.Contains(spBlockIndex)) {
    int remainingSPs = _my_sps->popBlock(spBlockIndex->GetBlockHash());
    if (remainingSPs < 0) {
      // trigger a full reparse, if the levelDB cannot roll back
      return -1;
    } /*else if (remainingSPs == 0) {
      // potential optimization here?
    }*/
    spBlockIndex = spBlockIndex->pprev;
    if (spBlockIndex != NULL) {
        _my_sps->setWatermark(spBlockIndex->GetBlockHash());
    }
  }

  // prepare a set of available files by block hash pruning any that are
  // not in the active chain
  std::set<uint256> persistedBlocks;
  boost::filesystem::directory_iterator dIter(MPPersistencePath);
  boost::filesystem::directory_iterator endIter;
  for (; dIter != endIter; ++dIter) {
    if (false == boost::filesystem::is_regular_file(dIter->status()) || dIter->path().empty()) {
      // skip funny business
      continue;
    }

    std::string fName = (*--dIter->path().end()).string();
    std::vector<std::string> vstr;
    boost::split(vstr, fName, boost::is_any_of("-."), token_compress_on);
    if (  vstr.size() == 3 &&
          boost::equals(vstr[2], "dat")) {
      uint256 blockHash;
      blockHash.SetHex(vstr[1]);
      CBlockIndex *pBlockIndex = GetBlockIndex(blockHash);
      if (pBlockIndex == NULL || false == chainActive.Contains(pBlockIndex)) {
        continue;
      }

      // this is a valid block in the active chain, store it
      persistedBlocks.insert(blockHash);
    }
  }

  // using the SP's watermark after its fixed-up as the tip
  // walk backwards until we find a valid and full set of persisted state files
  // for each block we discard, roll back the SP database
  // Note: to avoid rolling back all the way to the genesis block (which appears as if client is hung) abort after MAX_STATE_HISTORY attempts
  CBlockIndex const *curTip = spBlockIndex;
  int abortRollBackBlock;
  if (curTip != NULL) abortRollBackBlock = curTip->nHeight - (MAX_STATE_HISTORY+1);
  while (NULL != curTip && persistedBlocks.size() > 0 && curTip->nHeight > abortRollBackBlock) {
    if (persistedBlocks.find(spBlockIndex->GetBlockHash()) != persistedBlocks.end()) {
      int success = -1;
      for (int i = 0; i < NUM_FILETYPES; ++i) {
        boost::filesystem::path path = MPPersistencePath / strprintf("%s-%s.dat", statePrefix[i], curTip->GetBlockHash().ToString());
        const std::string strFile = path.string();
        success = msc_file_load(strFile, i, true);
        if (success < 0) {
          break;
        }
      }

      if (success >= 0) {
        res = curTip->nHeight;
        break;
      }

      // remove this from the persistedBlock Set
      persistedBlocks.erase(spBlockIndex->GetBlockHash());
    }

    // go to the previous block
    if (0 > _my_sps->popBlock(curTip->GetBlockHash())) {
      // trigger a full reparse, if the levelDB cannot roll back
      return -1;
    }
    curTip = curTip->pprev;
    if (curTip != NULL) {
        _my_sps->setWatermark(curTip->GetBlockHash());
    }
  }

  if (persistedBlocks.size() == 0) {
    // trigger a reparse if we exhausted the persistence files without success
    return -1;
  }

  // return the height of the block we settled at
  return res;
}

static int write_msc_balances(std::ofstream& file, SHA256_CTX* shaCtx)
{
    std::map<std::string, CMPTally>::iterator iter;
    for (iter = mp_tally_map.begin(); iter != mp_tally_map.end(); ++iter) {
        bool emptyWallet = true;

        std::string lineOut = (*iter).first;
        lineOut.append("=");
        CMPTally& curAddr = (*iter).second;
        curAddr.init();
        uint32_t propertyId = 0;
        while (0 != (propertyId = curAddr.next())) {
            int64_t balance = (*iter).second.getMoney(propertyId, BALANCE);
            int64_t sellReserved = (*iter).second.getMoney(propertyId, SELLOFFER_RESERVE);
            int64_t acceptReserved = (*iter).second.getMoney(propertyId, ACCEPT_RESERVE);
            int64_t metadexReserved = (*iter).second.getMoney(propertyId, METADEX_RESERVE);

            // we don't allow 0 balances to read in, so if we don't write them
            // it makes things match up better between persisted state and processed state
            if (0 == balance && 0 == sellReserved && 0 == acceptReserved && 0 == metadexReserved) {
                continue;
            }

            emptyWallet = false;

            lineOut.append(strprintf("%d:%d,%d,%d,%d;",
                    propertyId,
                    balance,
                    sellReserved,
                    acceptReserved,
                    metadexReserved));
        }

        if (false == emptyWallet) {
            // add the line to the hash
            SHA256_Update(shaCtx, lineOut.c_str(), lineOut.length());

            // write the line
            file << lineOut << endl;
        }
    }

    return 0;
}

static int write_mp_offers(ofstream &file, SHA256_CTX *shaCtx)
{
  OfferMap::const_iterator iter;
  for (iter = my_offers.begin(); iter != my_offers.end(); ++iter) {
    // decompose the key for address
    std::vector<std::string> vstr;
    boost::split(vstr, (*iter).first, boost::is_any_of("-"), token_compress_on);
    CMPOffer const &offer = (*iter).second;
    offer.saveOffer(file, shaCtx, vstr[0]);
  }


  return 0;
}

static int write_mp_metadex(ofstream &file, SHA256_CTX *shaCtx)
{
  for (md_PropertiesMap::iterator my_it = metadex.begin(); my_it != metadex.end(); ++my_it)
  {
    md_PricesMap & prices = my_it->second;
    for (md_PricesMap::iterator it = prices.begin(); it != prices.end(); ++it)
    {
      md_Set & indexes = (it->second);
      for (md_Set::iterator it = indexes.begin(); it != indexes.end(); ++it)
      {
        CMPMetaDEx meta = *it;
        meta.saveOffer(file, shaCtx);
      }
    }
  }

  return 0;
}

static int write_mp_accepts(ofstream &file, SHA256_CTX *shaCtx)
{
  AcceptMap::const_iterator iter;
  for (iter = my_accepts.begin(); iter != my_accepts.end(); ++iter) {
    // decompose the key for address
    std::vector<std::string> vstr;
    boost::split(vstr, (*iter).first, boost::is_any_of("-+"), token_compress_on);
    CMPAccept const &accept = (*iter).second;
    accept.saveAccept(file, shaCtx, vstr[0], vstr[1]);
  }

  return 0;
}

static int write_globals_state(ofstream &file, SHA256_CTX *shaCtx)
{
  unsigned int nextSPID = _my_sps->peekNextSPID(OMNI_PROPERTY_MSC);
  unsigned int nextTestSPID = _my_sps->peekNextSPID(OMNI_PROPERTY_TMSC);
  std::string lineOut = strprintf("%d,%d,%d",
    exodus_prev,
    nextSPID,
    nextTestSPID);

  // add the line to the hash
  SHA256_Update(shaCtx, lineOut.c_str(), lineOut.length());

  // write the line
  file << lineOut << endl;

  return 0;
}

static int write_mp_crowdsales(std::ofstream& file, SHA256_CTX* shaCtx)
{
    for (CrowdMap::const_iterator it = my_crowds.begin(); it != my_crowds.end(); ++it) {
        // decompose the key for address
        const CMPCrowd& crowd = it->second;
        crowd.saveCrowdSale(file, shaCtx, it->first);
    }

    return 0;
}

static int write_state_file( CBlockIndex const *pBlockIndex, int what )
{
  boost::filesystem::path path = MPPersistencePath / strprintf("%s-%s.dat", statePrefix[what], pBlockIndex->GetBlockHash().ToString());
  const std::string strFile = path.string();

  std::ofstream file;
  file.open(strFile.c_str());

  SHA256_CTX shaCtx;
  SHA256_Init(&shaCtx);

  int result = 0;

  switch(what) {
  case FILETYPE_BALANCES:
    result = write_msc_balances(file, &shaCtx);
    break;

  case FILETYPE_OFFERS:
    result = write_mp_offers(file, &shaCtx);
    break;

  case FILETYPE_ACCEPTS:
    result = write_mp_accepts(file, &shaCtx);
    break;

  case FILETYPE_GLOBALS:
    result = write_globals_state(file, &shaCtx);
    break;

  case FILETYPE_CROWDSALES:
      result = write_mp_crowdsales(file, &shaCtx);
      break;

  case FILETYPE_MDEXORDERS:
      result = write_mp_metadex(file, &shaCtx);
      break;
  }

  // generate and wite the double hash of all the contents written
  uint256 hash1;
  SHA256_Final((unsigned char*)&hash1, &shaCtx);
  uint256 hash2;
  SHA256((unsigned char*)&hash1, sizeof(hash1), (unsigned char*)&hash2);
  file << "!" << hash2.ToString() << endl;

  file.flush();
  file.close();
  return result;
}

static bool is_state_prefix( std::string const &str )
{
  for (int i = 0; i < NUM_FILETYPES; ++i) {
    if (boost::equals(str,  statePrefix[i])) {
      return true;
    }
  }

  return false;
}

static void prune_state_files( CBlockIndex const *topIndex )
{
  // build a set of blockHashes for which we have any state files
  std::set<uint256> statefulBlockHashes;

  boost::filesystem::directory_iterator dIter(MPPersistencePath);
  boost::filesystem::directory_iterator endIter;
  for (; dIter != endIter; ++dIter) {
    std::string fName = dIter->path().empty() ? "<invalid>" : (*--dIter->path().end()).string();
    if (false == boost::filesystem::is_regular_file(dIter->status())) {
      // skip funny business
      PrintToLog("Non-regular file found in persistence directory : %s\n", fName);
      continue;
    }

    std::vector<std::string> vstr;
    boost::split(vstr, fName, boost::is_any_of("-."), token_compress_on);
    if (  vstr.size() == 3 &&
          is_state_prefix(vstr[0]) &&
          boost::equals(vstr[2], "dat")) {
      uint256 blockHash;
      blockHash.SetHex(vstr[1]);
      statefulBlockHashes.insert(blockHash);
    } else {
      PrintToLog("None state file found in persistence directory : %s\n", fName);
    }
  }

  // for each blockHash in the set, determine the distance from the given block
  std::set<uint256>::const_iterator iter;
  for (iter = statefulBlockHashes.begin(); iter != statefulBlockHashes.end(); ++iter) {
    // look up the CBlockIndex for height info
    CBlockIndex const *curIndex = GetBlockIndex(*iter);

    // if we have nothing int the index, or this block is too old..
    if (NULL == curIndex || (topIndex->nHeight - curIndex->nHeight) > MAX_STATE_HISTORY ) {
     if (msc_debug_persistence)
     {
      if (curIndex) {
        PrintToLog("State from Block:%s is no longer need, removing files (age-from-tip: %d)\n", (*iter).ToString(), topIndex->nHeight - curIndex->nHeight);
      } else {
        PrintToLog("State from Block:%s is no longer need, removing files (not in index)\n", (*iter).ToString());
      }
     }

      // destroy the associated files!
      std::string strBlockHash = iter->ToString();
      for (int i = 0; i < NUM_FILETYPES; ++i) {
        boost::filesystem::path path = MPPersistencePath / strprintf("%s-%s.dat", statePrefix[i], strBlockHash);
        boost::filesystem::remove(path);
      }
    }
  }
}

int mastercore_save_state( CBlockIndex const *pBlockIndex )
{
    // write the new state as of the given block
    write_state_file(pBlockIndex, FILETYPE_BALANCES);
    write_state_file(pBlockIndex, FILETYPE_OFFERS);
    write_state_file(pBlockIndex, FILETYPE_ACCEPTS);
    write_state_file(pBlockIndex, FILETYPE_GLOBALS);
    write_state_file(pBlockIndex, FILETYPE_CROWDSALES);
    write_state_file(pBlockIndex, FILETYPE_MDEXORDERS);

    // clean-up the directory
    prune_state_files(pBlockIndex);

    _my_sps->setWatermark(pBlockIndex->GetBlockHash());

    return 0;
}

/**
 * Clears the state of the system.
 */
static void clear_all_state()
{
    LOCK2(cs_tally, cs_pending);

    // Memory based storage
    mp_tally_map.clear();
    my_offers.clear();
    my_accepts.clear();
    my_crowds.clear();
    metadex.clear();
    my_pending.clear();

    // LevelDB based storage
    _my_sps->Clear();
    p_txlistdb->Clear();
    s_stolistdb->Clear();
    t_tradelistdb->Clear();

    exodus_prev = 0;
}

/**
 * Global handler to initialize Omni Core.
 *
 * @return An exit code, indicating success or failure
 */
int mastercore_init()
{
    LOCK(cs_tally);

    if (mastercoreInitialized) {
        // nothing to do
        return 0;
    }

    PrintToConsole("Initializing Omni Core v%s [%s]\n", OmniCoreVersion(), Params().NetworkIDString());

    PrintToLog("\nInitializing Omni Core v%s [%s]\n", OmniCoreVersion(), Params().NetworkIDString());
    PrintToLog("Startup time: %s\n", DateTimeStrFormat("%Y-%m-%d %H:%M:%S", GetTime()));
    PrintToLog("Build date: %s, based on commit: %s\n", BuildDate(), BuildCommit());

    InitDebugLogLevels();
    ShrinkDebugLog();

    if (isNonMainNet()) {
        exodus_address = exodus_testnet;
    }

    // check for --autocommit option and set transaction commit flag accordingly
    if (!GetBoolArg("-autocommit", true)) {
        PrintToLog("Process was started with --autocommit set to false. "
                "Created Omni transactions will not be committed to wallet or broadcast.\n");
        autoCommit = false;
    }

    // check for --startclean option and delete MP_ folders if present
    if (GetBoolArg("-startclean", false)) {
        PrintToLog("Process was started with --startclean option, attempting to clear persistence files..\n");
        try {
            boost::filesystem::path persistPath = GetDataDir() / "MP_persist";
            boost::filesystem::path txlistPath = GetDataDir() / "MP_txlist";
            boost::filesystem::path tradePath = GetDataDir() / "MP_tradelist";
            boost::filesystem::path spPath = GetDataDir() / "MP_spinfo";
            boost::filesystem::path stoPath = GetDataDir() / "MP_stolist";
            if (boost::filesystem::exists(persistPath)) boost::filesystem::remove_all(persistPath);
            if (boost::filesystem::exists(txlistPath)) boost::filesystem::remove_all(txlistPath);
            if (boost::filesystem::exists(tradePath)) boost::filesystem::remove_all(tradePath);
            if (boost::filesystem::exists(spPath)) boost::filesystem::remove_all(spPath);
            if (boost::filesystem::exists(stoPath)) boost::filesystem::remove_all(stoPath);
            PrintToLog("Success clearing persistence files in datadir %s\n", GetDataDir().string());
        } catch (const boost::filesystem::filesystem_error& e) {
            PrintToLog("Failed to delete persistence folders: %s\n", e.what());
            PrintToConsole("Failed to delete persistence folders: %s\n", e.what());
        }
    }

    t_tradelistdb = new CMPTradeList(GetDataDir() / "MP_tradelist", fReindex);
    s_stolistdb = new CMPSTOList(GetDataDir() / "MP_stolist", fReindex);
    p_txlistdb = new CMPTxList(GetDataDir() / "MP_txlist", fReindex);
    _my_sps = new CMPSPInfo(GetDataDir() / "MP_spinfo", fReindex);

    MPPersistencePath = GetDataDir() / "MP_persist";
    TryCreateDirectory(MPPersistencePath);

    ++mastercoreInitialized;

    nWaterlineBlock = load_most_relevant_state();
    if (nWaterlineBlock > 0) {
        PrintToConsole("Loading persistent state: OK [block %d]\n", nWaterlineBlock);
    } else {
        PrintToConsole("Loading persistent state: NONE\n");
    }

    if (nWaterlineBlock < 0) {
        // persistence says we reparse!, nuke some stuff in case the partial loads left stale bits
        clear_all_state();
    }

    // legacy code, setting to pre-genesis-block
    int snapshotHeight = ConsensusParams().GENESIS_BLOCK - 1;

    if (nWaterlineBlock < snapshotHeight) {
        nWaterlineBlock = snapshotHeight;
        exodus_prev = 0;
    }

    // advance the waterline so that we start on the next unaccounted for block
    nWaterlineBlock += 1;

    // collect the real Exodus balances available at the snapshot time
    // redundant? do we need to show it both pre-parse and post-parse?  if so let's label the printfs accordingly
    if (msc_debug_exo) {
        int64_t exodus_balance = getMPbalance(exodus_address, OMNI_PROPERTY_MSC, BALANCE);
        PrintToLog("Exodus balance at start: %s\n", FormatDivisibleMP(exodus_balance));
    }

    // check out levelDB for the most recently stored alert and load it into global_alert_message then check if expired
    p_txlistdb->setLastAlert(nWaterlineBlock);

    // load feature activation messages from txlistdb and process them accordingly
    p_txlistdb->LoadActivations();

    // initial scan
    msc_initial_scan(nWaterlineBlock);

    // display Exodus balance
    int64_t exodus_balance = getMPbalance(exodus_address, OMNI_PROPERTY_MSC, BALANCE);
    PrintToLog("Exodus balance after initialization: %s\n", FormatDivisibleMP(exodus_balance));

    PrintToConsole("Exodus balance: %s MSC\n", FormatDivisibleMP(exodus_balance));
    PrintToConsole("Omni Core initialization completed\n");

    return 0;
}

/**
 * Global handler to shut down Omni Core.
 *
 * In particular, the LevelDB databases of the global state objects are closed
 * properly.
 *
 * @return An exit code, indicating success or failure
 */
int mastercore_shutdown()
{
    LOCK(cs_tally);

    if (p_txlistdb) {
        delete p_txlistdb;
        p_txlistdb = NULL;
    }
    if (t_tradelistdb) {
        delete t_tradelistdb;
        t_tradelistdb = NULL;
    }
    if (s_stolistdb) {
        delete s_stolistdb;
        s_stolistdb = NULL;
    }
    if (_my_sps) {
        delete _my_sps;
        _my_sps = NULL;
    }

    PrintToLog("\nOmni Core shutdown completed\n");
    PrintToLog("Shutdown time: %s\n", DateTimeStrFormat("%Y-%m-%d %H:%M:%S", GetTime()));

    PrintToConsole("Omni Core shutdown completed\n");

    return 0;
}

// this is called for every new transaction that comes in (actually in block parsing loop)
int mastercore_handler_tx(const CTransaction &tx, int nBlock, unsigned int idx, CBlockIndex const * pBlockIndex)
{
    LOCK(cs_tally);

    if (!mastercoreInitialized) {
        mastercore_init();
    }

    // clear pending, if any
    // NOTE1: Every incoming TX is checked, not just MP-ones because:
    // if for some reason the incoming TX doesn't pass our parser validation steps successfuly, I'd still want to clear pending amounts for that TX.
    // NOTE2: Plus I wanna clear the amount before that TX is parsed by our protocol, in case we ever consider pending amounts in internal calculations.
    PendingDelete(tx.GetHash());

    // save the augmented offer or accept amount into the database as well (expecting them to be numerically lower than that in the blockchain)
    int interp_ret = -555555, pop_ret;

    if (nBlock < nWaterlineBlock) return -1; // we do not care about parsing blocks prior to our waterline (empty blockchain defense)

    CMPTransaction mp_obj;
    mp_obj.unlockLogic();

    pop_ret = parseTransaction(false, tx, nBlock, idx, mp_obj, pBlockIndex->GetBlockTime());
    if (0 == pop_ret) {
        // true MP transaction, validity (such as insufficient funds, or offer not found) is determined elsewhere

        interp_ret = mp_obj.interpretPacket();
        if (interp_ret) PrintToLog("!!! interpretPacket() returned %d !!!\n", interp_ret);

        // of course only MP-related TXs get recorded
        bool bValid = (0 <= interp_ret);

        p_txlistdb->recordTX(tx.GetHash(), bValid, nBlock, mp_obj.getType(), mp_obj.getNewAmount());
    }

    return interp_ret;
}

// IsMine wrapper to determine whether the address is in our local wallet
int IsMyAddress(const std::string &address)
{
    if (!pwalletMain) return ISMINE_NO;
    const CBitcoinAddress& omniAddress = address;
    CTxDestination omniDest = omniAddress.Get();
    return IsMine(*pwalletMain, omniDest);
}

// gets a label for a Bitcoin address from the wallet, mainly to the UI (used in demo)
string getLabel(const string &address)
{
CWallet *wallet = pwalletMain;

  if (wallet)
   {
        LOCK(wallet->cs_wallet);
        CBitcoinAddress address_parsed(address);
        std::map<CTxDestination, CAddressBookData>::iterator mi = wallet->mapAddressBook.find(address_parsed.Get());
        if (mi != wallet->mapAddressBook.end())
        {
            return (mi->second.name);
        }
    }

  return string();
}

static int64_t selectCoins(const string &FromAddress, CCoinControl &coinControl, int64_t additional)
{
  CWallet *wallet = pwalletMain;
  if (NULL == wallet) { return 0; }

  int64_t n_max = (COIN * (20 * (0.0001))); // assume 20KBytes max TX size at 0.0001 per kilobyte
  // FUTURE: remove n_max and try 1st smallest input, then 2 smallest inputs etc. -- i.e. move Coin Control selection closer to CreateTransaction
  int64_t n_total = 0;  // total output funds collected

  // if referenceamount is set it is needed to be accounted for here too
  if (0 < additional) n_max += additional;

  int nHeight = GetHeight();
  LOCK2(cs_main, wallet->cs_wallet);

    string sAddress = "";

    // iterate over the wallet
    for (map<uint256, CWalletTx>::iterator it = wallet->mapWallet.begin();
        it != wallet->mapWallet.end(); ++it) {
      const uint256& wtxid = it->first;
      const CWalletTx* pcoin = &(*it).second;
      bool bIsMine;
      bool bIsSpent;

      if (pcoin->IsTrusted()) {
        const int64_t nAvailable = pcoin->GetAvailableCredit();

        if (!nAvailable)
          continue;

        for (unsigned int i = 0; i < pcoin->vout.size(); i++) {
          txnouttype whichType;
          if (!GetOutputType(pcoin->vout[i].scriptPubKey, whichType))
            continue;

          if (!IsAllowedInputType(whichType, nHeight))
            continue;

          CTxDestination dest;
          if (!ExtractDestination(pcoin->vout[i].scriptPubKey, dest))
            continue;

          bIsMine = IsMine(*wallet, dest);
          bIsSpent = wallet->IsSpent(wtxid, i);

          if (!bIsMine || bIsSpent)
            continue;

          int64_t n = bIsSpent ? 0 : pcoin->vout[i].nValue;

          sAddress = CBitcoinAddress(dest).ToString();
          if (msc_debug_tokens)
            PrintToLog("%s:IsMine()=%s:IsSpent()=%s:%s: i=%d, nValue= %lu\n",
                sAddress, bIsMine ? "yes" : "NO",
                bIsSpent ? "YES" : "no", wtxid.ToString(), i, n);

          // only use funds from the Sender's address for our MP transaction
          // TODO: may want to a little more selective here, i.e. use smallest possible (~0.1 BTC), but large amounts lead to faster confirmations !
          if (FromAddress == sAddress) {
            COutPoint outpt(wtxid, i);
            coinControl.Select(outpt);

            n_total += n;

            if (n_max <= n_total)
              break;
          }
        } // for pcoin end
      }

      if (n_max <= n_total)
        break;
    } // for iterate over the wallet end

// return 0;
return n_total;
}

// This function determines whether it is valid to use a Class C transaction for a given payload size
static bool UseEncodingClassC(size_t nDataSize)
{
    size_t nTotalSize = nDataSize + GetOmMarker().size(); // Marker "omni"
    bool fDataEnabled = GetBoolArg("-datacarrier", true);
    int nBlockNow = GetHeight();
    if (!IsAllowedOutputType(TX_NULL_DATA, nBlockNow)) {
        fDataEnabled = false;
    }
    return nTotalSize <= nMaxDatacarrierBytes && fDataEnabled;
}

bool feeCheck(const string &address, size_t nDataSize)
{
    // check the supplied address against selectCoins to determine if sufficient fees for send
    CCoinControl coinControl;
    int64_t inputTotal = selectCoins(address, coinControl, 0);
    bool ClassC = UseEncodingClassC(nDataSize);
    int64_t minFee = 0;

    LOCK2(cs_main, pwalletMain->cs_wallet);

    // TODO: THIS NEEDS WORK - CALCULATIONS ARE UNSUITABLE CURRENTLY
    if (ClassC) {
        // estimated minimum fee calculation for Class C with payload of nDataSize
        // minFee = 3 * minRelayTxFee.GetFee(200) + CWallet::minTxFee.GetFee(200000);
        minFee = 10000; // simply warn when below 10,000 satoshi for now
    } else {
        // estimated minimum fee calculation for Class B with payload of nDataSize
        // minFee = 3 * minRelayTxFee.GetFee(200) + CWallet::minTxFee.GetFee(200000);
        minFee = 10000; // simply warn when below 10,000 satoshi for now
    }

    return inputTotal >= minFee;
}

// This function requests the wallet create an Omni transaction using the supplied parameters and payload
int mastercore::ClassAgnosticWalletTXBuilder(const std::string& senderAddress, const std::string& receiverAddress, const std::string& redemptionAddress,
                          int64_t referenceAmount, const std::vector<unsigned char>& data, uint256& txid, std::string& rawHex, bool commit)
{
    // Determine the class to send the transaction via - default is Class C
    int omniTxClass = OMNI_CLASS_C;
    if (!UseEncodingClassC(data.size())) omniTxClass = OMNI_CLASS_B;

    // Prepare the transaction - first setup some vars
    CWallet *wallet = pwalletMain;
    CCoinControl coinControl;
    txid = 0;
    CWalletTx wtxNew;
    int64_t nFeeRet = 0;
    std::string strFailReason;
    vector< pair<CScript, int64_t> > vecSend;
    CReserveKey reserveKey(wallet);

    // Next, we set the change address to the sender
    CBitcoinAddress addr = CBitcoinAddress(senderAddress);
    coinControl.destChange = addr.Get();

    // Select the inputs
    if (0 > selectCoins(senderAddress, coinControl, referenceAmount)) { return MP_INPUTS_INVALID; }

    // Encode the data outputs
    switch(omniTxClass) {
        case OMNI_CLASS_B: { // declaring vars in a switch here so use an expicit code block
            CBitcoinAddress address;
            CPubKey redeemingPubKey;
            if (!redemptionAddress.empty()) { address.SetString(redemptionAddress); } else { address.SetString(senderAddress); }
            if (wallet && address.IsValid()) { // validate the redemption address
                if (address.IsScript()) {
                    PrintToLog("%s() ERROR: Redemption Address must be specified !\n", __FUNCTION__);
                    return MP_REDEMP_ILLEGAL;
                } else {
                    CKeyID keyID;
                    if (!address.GetKeyID(keyID)) return MP_REDEMP_BAD_KEYID;
                    if (!wallet->GetPubKey(keyID, redeemingPubKey)) return MP_REDEMP_FETCH_ERR_PUBKEY;
                    if (!redeemingPubKey.IsFullyValid()) return MP_REDEMP_INVALID_PUBKEY;
                }
            } else return MP_REDEMP_BAD_VALIDATION;
            if(!OmniCore_Encode_ClassB(senderAddress,redeemingPubKey,data,vecSend)) { return MP_ENCODING_ERROR; }
        break; }
        case OMNI_CLASS_C:
            if(!OmniCore_Encode_ClassC(data,vecSend)) { return MP_ENCODING_ERROR; }
        break;
    }

    // Then add a paytopubkeyhash output for the recipient (if needed) - note we do this last as we want this to be the highest vout
    if (!receiverAddress.empty()) {
        CScript scriptPubKey = GetScriptForDestination(CBitcoinAddress(receiverAddress).Get());
        vecSend.push_back(make_pair(scriptPubKey, 0 < referenceAmount ? referenceAmount : GetDustThreshold(scriptPubKey)));
    }

    // Now we have what we need to pass to the wallet to create the transaction, perform some checks first
    if (!wallet) return MP_ERR_WALLET_ACCESS;
    if (!coinControl.HasSelected()) return MP_ERR_INPUTSELECT_FAIL;

    // Ask the wallet to create the transaction (note mining fee determined by Bitcoin Core params)
    if (!wallet->CreateTransaction(vecSend, wtxNew, reserveKey, nFeeRet, strFailReason, &coinControl)) { return MP_ERR_CREATE_TX; }

    // If this request is only to create, but not commit the transaction then display it and exit
    if (!commit) {
        CTransaction tx = (CTransaction) wtxNew;
        CDataStream ssTx(SER_NETWORK, PROTOCOL_VERSION);
        ssTx << tx;
        rawHex = HexStr(ssTx.begin(), ssTx.end());
        return 0;
    } else {
        // Commit the transaction to the wallet and broadcast)
        PrintToLog("%s():%s; nFeeRet = %lu, line %d, file: %s\n", __FUNCTION__, wtxNew.ToString(), nFeeRet, __LINE__, __FILE__);
        if (!wallet->CommitTransaction(wtxNew, reserveKey)) return MP_ERR_COMMIT_TX;
        txid = wtxNew.GetHash();
        return 0;
    }
}

void CMPTxList::LoadActivations()
{
    if (!pdb) return;

    Slice skey, svalue;
    Iterator* it = NewIterator();

    PrintToLog("Loading feature activations from levelDB\n");

    for (it->SeekToFirst(); it->Valid(); it->Next()) {
        skey = it->key();
        svalue = it->value();
        std::string itData = svalue.ToString();

        std::vector<std::string> vstr;
        boost::split(vstr, itData, boost::is_any_of(":"), token_compress_on);
        if (4 != vstr.size()) continue;
        if (atoi(vstr[2]) != OMNICORE_MESSAGE_TYPE_ACTIVATION || atoi(vstr[0]) != 1) continue; // we only care about valid activations

        uint256 hash(skey.ToString());
        uint256 blockHash = 0;
        CTransaction wtx;
        CMPTransaction mp_obj;

        if (!GetTransaction(hash, wtx, blockHash, true)) {
            PrintToLog("ERROR: While loading activation transaction %s: tx in levelDB but does not exist.\n", hash.GetHex());
            continue;
        }
        if ((0 == blockHash) || (NULL == GetBlockIndex(blockHash))) {
            PrintToLog("ERROR: While loading activation transaction %s: failed to retrieve block hash.\n", hash.GetHex());
            continue;
        }
        CBlockIndex* pBlockIndex = GetBlockIndex(blockHash);
        if (NULL == pBlockIndex) {
            PrintToLog("ERROR: While loading activation transaction %s: failed to retrieve block index.\n", hash.GetHex());
            continue;
        }
        int blockHeight = pBlockIndex->nHeight;
        if (0 != ParseTransaction(wtx, blockHeight, 0, mp_obj)) {
            PrintToLog("ERROR: While loading activation transaction %s: failed ParseTransaction.\n", hash.GetHex());
            continue;
        }
        if (!mp_obj.interpret_Transaction()) {
            PrintToLog("ERROR: While loading activation transaction %s: failed interpret_Transaction.\n", hash.GetHex());
            continue;
        }
        if (OMNICORE_MESSAGE_TYPE_ACTIVATION != mp_obj.getType()) {
            PrintToLog("ERROR: While loading activation transaction %s: levelDB type mismatch, not an activation.\n", hash.GetHex());
            continue;
        }
        if (0 != mp_obj.interpretPacket()) {
            PrintToLog("ERROR: While loading activation transaction %s: non-zero return from interpretPacket\n", hash.GetHex());
            continue;
        }
    }
    delete it;
}

int CMPTxList::setLastAlert(int blockHeight)
{
    if (blockHeight > GetHeight()) blockHeight = GetHeight();
    if (!pdb) return 0;
    Slice skey, svalue;
    Iterator* it = NewIterator();
    string lastAlertTxid;
    string lastAlertData;
    int64_t lastAlertBlock = 0;
    for(it->SeekToFirst(); it->Valid(); it->Next())
    {
       skey = it->key();
       svalue = it->value();
       string itData = svalue.ToString();
       std::vector<std::string> vstr;
       boost::split(vstr, itData, boost::is_any_of(":"), token_compress_on);
       // we expect 5 tokens
       if (4 == vstr.size())
       {
           if (atoi(vstr[2]) == OMNICORE_MESSAGE_TYPE_ALERT) // is it an alert?
           {
               if (atoi(vstr[0]) == 1) // is it valid?
               {
                    if ((atoi(vstr[1]) > lastAlertBlock) && (atoi(vstr[1]) <= blockHeight)) // is it the most recent and within our parsed range?
                    {
                        lastAlertTxid = skey.ToString();
                        lastAlertData = svalue.ToString();
                        lastAlertBlock = atoi(vstr[1]);
                    }
               }
           }
       }
    }
    delete it;

    // if lastAlertTxid is not empty, load the alert and see if it's still valid - if so, copy to global_alert_message
    if(lastAlertTxid.empty())
    {
        PrintToLog("DEBUG ALERT No alerts found to load\n");
    }
    else
    {
        PrintToLog("DEBUG ALERT Loading lastAlertTxid %s\n", lastAlertTxid);

        // reparse lastAlertTxid
        uint256 hash;
        hash.SetHex(lastAlertTxid);
        CTransaction wtx;
        uint256 blockHash = 0;
        if (!GetTransaction(hash, wtx, blockHash, true)) //can't find transaction
        {
            PrintToLog("DEBUG ALERT Unable to load lastAlertTxid, transaction not found\n");
        }
        else // note reparsing here is unavoidable because we've only loaded a txid and have no other alert info stored
        {
            CMPTransaction mp_obj;
            if (0 <= ParseTransaction(wtx, blockHeight, 0, mp_obj))
            {
                if (mp_obj.interpret_Transaction())
                {
                    if (OMNICORE_MESSAGE_TYPE_ALERT == mp_obj.getType())
                    {
                        SetOmniCoreAlert(mp_obj.getAlertString());

                        int64_t blockTime = 0;
                        {
                            LOCK(cs_main);
                            CBlockIndex* pBlockIndex = chainActive[blockHeight];
                            if (pBlockIndex != NULL) {
                                blockTime = pBlockIndex->GetBlockTime();
                            }
                        }
                        if (blockTime > 0) {
                            CheckExpiredAlerts(blockHeight, blockTime);
                        }
                    }
                }
            }
        }
    }
    return 0;
}

uint256 CMPTxList::findMetaDExCancel(const uint256 txid)
{
  std::vector<std::string> vstr;
  string txidStr = txid.ToString();
  Slice skey, svalue;
  uint256 cancelTxid;
  Iterator* it = NewIterator();
  for(it->SeekToFirst(); it->Valid(); it->Next())
  {
      skey = it->key();
      svalue = it->value();
      string svalueStr = svalue.ToString();
      boost::split(vstr, svalueStr, boost::is_any_of(":"), token_compress_on);
      // obtain the existing affected tx count
      if (3 <= vstr.size())
      {
          if (vstr[0] == txidStr) { delete it; cancelTxid.SetHex(skey.ToString()); return cancelTxid; }
      }
  }

  delete it;
  return 0;
}

int CMPTxList::getNumberOfMetaDExCancels(const uint256 txid)
{
    if (!pdb) return 0;
    int numberOfCancels = 0;
    std::vector<std::string> vstr;
    string strValue;
    Status status = pdb->Get(readoptions, txid.ToString() + "-C", &strValue);
    if (status.ok())
    {
        // parse the string returned
        boost::split(vstr, strValue, boost::is_any_of(":"), token_compress_on);
        // obtain the number of cancels
        if (4 <= vstr.size())
        {
            numberOfCancels = atoi(vstr[3]);
        }
    }
    return numberOfCancels;
}

int CMPTxList::getNumberOfPurchases(const uint256 txid)
{
    if (!pdb) return 0;
    int numberOfPurchases = 0;
    std::vector<std::string> vstr;
    string strValue;
    Status status = pdb->Get(readoptions, txid.ToString(), &strValue);
    if (status.ok())
    {
        // parse the string returned
        boost::split(vstr, strValue, boost::is_any_of(":"), token_compress_on);
        // obtain the number of purchases
        if (4 <= vstr.size())
        {
            numberOfPurchases = atoi(vstr[3]);
        }
    }
    return numberOfPurchases;
}

int CMPTxList::getMPTransactionCountTotal()
{
    int count = 0;
    Slice skey, svalue;
    Iterator* it = NewIterator();
    for(it->SeekToFirst(); it->Valid(); it->Next())
    {
        skey = it->key();
        if (skey.ToString().length() == 64) { ++count; } //extra entries for cancels and purchases are more than 64 chars long
    }
    delete it;
    return count;
}

int CMPTxList::getMPTransactionCountBlock(int block)
{
    int count = 0;
    Slice skey, svalue;
    Iterator* it = NewIterator();
    for(it->SeekToFirst(); it->Valid(); it->Next())
    {
        skey = it->key();
        svalue = it->value();
        if (skey.ToString().length() == 64)
        {
            string strValue = svalue.ToString();
            std::vector<std::string> vstr;
            boost::split(vstr, strValue, boost::is_any_of(":"), token_compress_on);
            if (4 == vstr.size())
            {
                if (atoi(vstr[1]) == block) { ++count; }
            }
        }
    }
    delete it;
    return count;
}

string CMPTxList::getKeyValue(string key)
{
    if (!pdb) return "";
    string strValue;
    Status status = pdb->Get(readoptions, key, &strValue);
    if (status.ok()) { return strValue; } else { return ""; }
}

bool CMPTxList::getPurchaseDetails(const uint256 txid, int purchaseNumber, string *buyer, string *seller, uint64_t *vout, uint64_t *propertyId, uint64_t *nValue)
{
    if (!pdb) return 0;
    std::vector<std::string> vstr;
    string strValue;
    Status status = pdb->Get(readoptions, txid.ToString()+"-"+to_string(purchaseNumber), &strValue);
    if (status.ok())
    {
        // parse the string returned
        boost::split(vstr, strValue, boost::is_any_of(":"), token_compress_on);
        // obtain the requisite details
        if (5 == vstr.size())
        {
            *vout = atoi(vstr[0]);
            *buyer = vstr[1];
            *seller = vstr[2];
            *propertyId = atoi(vstr[3]);
            *nValue = boost::lexical_cast<boost::uint64_t>(vstr[4]);;
            return true;
        }
    }
    return false;
}

void CMPTxList::recordMetaDExCancelTX(const uint256 &txidMaster, const uint256 &txidSub, bool fValid, int nBlock, unsigned int propertyId, uint64_t nValue)
{
  if (!pdb) return;

       // Prep - setup vars
       unsigned int type = 99992104;
       unsigned int refNumber = 1;
       uint64_t existingAffectedTXCount = 0;
       string txidMasterStr = txidMaster.ToString() + "-C";

       // Step 1 - Check TXList to see if this cancel TXID exists
       // Step 2a - If doesn't exist leave number of affected txs & ref set to 1
       // Step 2b - If does exist add +1 to existing ref and set this ref as new number of affected
       std::vector<std::string> vstr;
       string strValue;
       Status status = pdb->Get(readoptions, txidMasterStr, &strValue);
       if (status.ok())
       {
           // parse the string returned
           boost::split(vstr, strValue, boost::is_any_of(":"), token_compress_on);

           // obtain the existing affected tx count
           if (4 <= vstr.size())
           {
               existingAffectedTXCount = atoi(vstr[3]);
               refNumber = existingAffectedTXCount + 1;
           }
       }

       // Step 3 - Create new/update master record for cancel tx in TXList
       const string key = txidMasterStr;
       const string value = strprintf("%u:%d:%u:%lu", fValid ? 1:0, nBlock, type, refNumber);
       PrintToLog("METADEXCANCELDEBUG : Writing master record %s(%s, valid=%s, block= %d, type= %d, number of affected transactions= %d)\n", __FUNCTION__, txidMaster.ToString(), fValid ? "YES":"NO", nBlock, type, refNumber);
       if (pdb)
       {
           status = pdb->Put(writeoptions, key, value);
           PrintToLog("METADEXCANCELDEBUG : %s(): %s, line %d, file: %s\n", __FUNCTION__, status.ToString(), __LINE__, __FILE__);
       }

       // Step 4 - Write sub-record with cancel details
       const string txidStr = txidMaster.ToString() + "-C";
       const string subKey = STR_REF_SUBKEY_TXID_REF_COMBO(txidStr);
       const string subValue = strprintf("%s:%d:%lu", txidSub.ToString(), propertyId, nValue);
       Status subStatus;
       PrintToLog("METADEXCANCELDEBUG : Writing sub-record %s with value %s\n", subKey, subValue);
       if (pdb)
       {
           subStatus = pdb->Put(writeoptions, subKey, subValue);
           PrintToLog("METADEXCANCELDEBUG : %s(): %s, line %d, file: %s\n", __FUNCTION__, subStatus.ToString(), __LINE__, __FILE__);
       }
}

void CMPTxList::recordPaymentTX(const uint256 &txid, bool fValid, int nBlock, unsigned int vout, unsigned int propertyId, uint64_t nValue, string buyer, string seller)
{
  if (!pdb) return;

       // Prep - setup vars
       unsigned int type = 99999999;
       uint64_t numberOfPayments = 1;
       unsigned int paymentNumber = 1;
       uint64_t existingNumberOfPayments = 0;

       // Step 1 - Check TXList to see if this payment TXID exists
       bool paymentEntryExists = p_txlistdb->exists(txid);

       // Step 2a - If doesn't exist leave number of payments & paymentNumber set to 1
       // Step 2b - If does exist add +1 to existing number of payments and set this paymentNumber as new numberOfPayments
       if (paymentEntryExists)
       {
           //retrieve old numberOfPayments
           std::vector<std::string> vstr;
           string strValue;
           Status status = pdb->Get(readoptions, txid.ToString(), &strValue);
           if (status.ok())
           {
               // parse the string returned
               boost::split(vstr, strValue, boost::is_any_of(":"), token_compress_on);

               // obtain the existing number of payments
               if (4 <= vstr.size())
               {
                   existingNumberOfPayments = atoi(vstr[3]);
                   paymentNumber = existingNumberOfPayments + 1;
                   numberOfPayments = existingNumberOfPayments + 1;
               }
           }
       }

       // Step 3 - Create new/update master record for payment tx in TXList
       const string key = txid.ToString();
       const string value = strprintf("%u:%d:%u:%lu", fValid ? 1:0, nBlock, type, numberOfPayments); 
       Status status;
       PrintToLog("DEXPAYDEBUG : Writing master record %s(%s, valid=%s, block= %d, type= %d, number of payments= %lu)\n", __FUNCTION__, txid.ToString(), fValid ? "YES":"NO", nBlock, type, numberOfPayments);
       if (pdb)
       {
           status = pdb->Put(writeoptions, key, value);
           PrintToLog("DEXPAYDEBUG : %s(): %s, line %d, file: %s\n", __FUNCTION__, status.ToString(), __LINE__, __FILE__);
       }

       // Step 4 - Write sub-record with payment details
       const string txidStr = txid.ToString();
       const string subKey = STR_PAYMENT_SUBKEY_TXID_PAYMENT_COMBO(txidStr);
       const string subValue = strprintf("%d:%s:%s:%d:%lu", vout, buyer, seller, propertyId, nValue);
       Status subStatus;
       PrintToLog("DEXPAYDEBUG : Writing sub-record %s with value %s\n", subKey, subValue);
       if (pdb)
       {
           subStatus = pdb->Put(writeoptions, subKey, subValue);
           PrintToLog("DEXPAYDEBUG : %s(): %s, line %d, file: %s\n", __FUNCTION__, subStatus.ToString(), __LINE__, __FILE__);
       }
}

void CMPTxList::recordTX(const uint256 &txid, bool fValid, int nBlock, unsigned int type, uint64_t nValue)
{
  if (!pdb) return;

  // overwrite detection, we should never be overwriting a tx, as that means we have redone something a second time
  // reorgs delete all txs from levelDB above reorg_chain_height
  if (p_txlistdb->exists(txid)) PrintToLog("LEVELDB TX OVERWRITE DETECTION - %s\n", txid.ToString());

const string key = txid.ToString();
const string value = strprintf("%u:%d:%u:%lu", fValid ? 1:0, nBlock, type, nValue);
Status status;

  PrintToLog("%s(%s, valid=%s, block= %d, type= %d, value= %lu)\n",
   __FUNCTION__, txid.ToString(), fValid ? "YES":"NO", nBlock, type, nValue);

  if (pdb)
  {
    status = pdb->Put(writeoptions, key, value);
    ++nWritten;
    if (msc_debug_txdb) PrintToLog("%s(): %s, line %d, file: %s\n", __FUNCTION__, status.ToString(), __LINE__, __FILE__);
  }
}

bool CMPTxList::exists(const uint256 &txid)
{
  if (!pdb) return false;

string strValue;
Status status = pdb->Get(readoptions, txid.ToString(), &strValue);

  if (!status.ok())
  {
    if (status.IsNotFound()) return false;
  }

  return true;
}

bool CMPTxList::getTX(const uint256 &txid, string &value)
{
Status status = pdb->Get(readoptions, txid.ToString(), &value);

  ++nRead;

  if (status.ok())
  {
    return true;
  }

  return false;
}

void CMPTxList::printStats()
{
  PrintToLog("CMPTxList stats: nWritten= %d , nRead= %d\n", nWritten, nRead);
}

void CMPTxList::printAll()
{
int count = 0;
Slice skey, svalue;
  Iterator* it = NewIterator();

  for(it->SeekToFirst(); it->Valid(); it->Next())
  {
    skey = it->key();
    svalue = it->value();
    ++count;
    PrintToConsole("entry #%8d= %s:%s\n", count, skey.ToString(), svalue.ToString());
  }

  delete it;
}

// figure out if there was at least 1 Master Protocol transaction within the block range, or a block if starting equals ending
// block numbers are inclusive
// pass in bDeleteFound = true to erase each entry found within the block range
bool CMPTxList::isMPinBlockRange(int starting_block, int ending_block, bool bDeleteFound)
{
leveldb::Slice skey, svalue;
unsigned int count = 0;
std::vector<std::string> vstr;
int block;
unsigned int n_found = 0;

  leveldb::Iterator* it = NewIterator();

  for(it->SeekToFirst(); it->Valid(); it->Next())
  {
    skey = it->key();
    svalue = it->value();

    ++count;

    string strvalue = it->value().ToString();

    // parse the string returned, find the validity flag/bit & other parameters
    boost::split(vstr, strvalue, boost::is_any_of(":"), token_compress_on);

    // only care about the block number/height here
    if (2 <= vstr.size())
    {
      block = atoi(vstr[1]);

      if ((starting_block <= block) && (block <= ending_block))
      {
        ++n_found;
        PrintToLog("%s() DELETING: %s=%s\n", __FUNCTION__, skey.ToString(), svalue.ToString());
        if (bDeleteFound) pdb->Delete(writeoptions, skey);
      }
    }
  }

  PrintToLog("%s(%d, %d); n_found= %d\n", __FUNCTION__, starting_block, ending_block, n_found);

  delete it;

  return (n_found);
}

// MPSTOList here
std::string CMPSTOList::getMySTOReceipts(string filterAddress)
{
  if (!pdb) return "";
  string mySTOReceipts = "";
  Slice skey, svalue;
  Iterator* it = NewIterator();
  for(it->SeekToFirst(); it->Valid(); it->Next()) {
      skey = it->key();
      string recipientAddress = skey.ToString();
      if(!IsMyAddress(recipientAddress)) continue; // not ours, not interested
      if((!filterAddress.empty()) && (filterAddress != recipientAddress)) continue; // not the filtered address
      // ours, get info
      svalue = it->value();
      string strValue = svalue.ToString();
      // break into individual receipts
      std::vector<std::string> vstr;
      boost::split(vstr, strValue, boost::is_any_of(","), token_compress_on);
      for(uint32_t i = 0; i<vstr.size(); i++) {
          // add to array
          std::vector<std::string> svstr;
          boost::split(svstr, vstr[i], boost::is_any_of(":"), token_compress_on);
          if(4 == svstr.size()) {
              size_t txidMatch = mySTOReceipts.find(svstr[0]);
              if(txidMatch==std::string::npos) mySTOReceipts += svstr[0]+":"+svstr[1]+":"+recipientAddress+":"+svstr[2]+",";
          }
      }
  }
  delete it;
  // above code will leave a trailing comma - strip it
  if (mySTOReceipts.size() > 0) mySTOReceipts.resize(mySTOReceipts.size()-1);
  return mySTOReceipts;
}

void CMPSTOList::getRecipients(const uint256 txid, string filterAddress, Array *recipientArray, uint64_t *total, uint64_t *stoFee)
{
  if (!pdb) return;

  bool filter = true; //default
  bool filterByWallet = true; //default
  bool filterByAddress = false; //default

  if (filterAddress == "*") filter = false;
  if ((filterAddress != "") && (filterAddress != "*")) { filterByWallet = false; filterByAddress = true; }

  // iterate through SDB, dropping all records where key is not filterAddress (if filtering)
  int count = 0;

  // ugly way to do this, really we should store the fee used but for now since we know it is
  // always num_addresses * 0.00000001 MSC we can recalculate it on the fly
  *stoFee = 0;

  Slice skey, svalue;
  Iterator* it = NewIterator();
  for(it->SeekToFirst(); it->Valid(); it->Next())
  {
      skey = it->key();
      string recipientAddress = skey.ToString();
      svalue = it->value();
      string strValue = svalue.ToString();
      // see if txid is in the data
      size_t txidMatch = strValue.find(txid.ToString());
      if(txidMatch!=std::string::npos)
      {
          ++*stoFee;
          // the txid exists inside the data, this address was a recipient of this STO, check filter and add the details
          if(filter)
          {
              if( ( (filterByAddress) && (filterAddress == recipientAddress) ) || ( (filterByWallet) && (IsMyAddress(recipientAddress)) ) )
              { } else { continue; } // move on if no filter match (but counter still increased for fee)
          }
          std::vector<std::string> vstr;
          boost::split(vstr, strValue, boost::is_any_of(","), token_compress_on);
          for(uint32_t i = 0; i<vstr.size(); i++)
          {
              std::vector<std::string> svstr;
              boost::split(svstr, vstr[i], boost::is_any_of(":"), token_compress_on);
              if(4 == svstr.size())
              {
                  if(svstr[0] == txid.ToString())
                  {
                      //add data to array
                      uint64_t amount = 0;
                      uint64_t propertyId = 0;
                      try
                      {
                          amount = boost::lexical_cast<uint64_t>(svstr[3]);
                          propertyId = boost::lexical_cast<uint64_t>(svstr[2]);
                      } catch (const boost::bad_lexical_cast &e)
                      {
                          PrintToLog("DEBUG STO - error in converting values from leveldb\n");
                          delete it;
                          return; //(something went wrong)
                      }
                      Object recipient;
                      recipient.push_back(Pair("address", recipientAddress));
                      if(isPropertyDivisible(propertyId))
                      {
                         recipient.push_back(Pair("amount", FormatDivisibleMP(amount)));
                      }
                      else
                      {
                         recipient.push_back(Pair("amount", FormatIndivisibleMP(amount)));
                      }
                      *total += amount;
                      recipientArray->push_back(recipient);
                      ++count;
                  }
              }
          }
      }
  }

  delete it;
  return;
}

bool CMPSTOList::exists(string address)
{
  if (!pdb) return false;

  string strValue;
  Status status = pdb->Get(readoptions, address, &strValue);

  if (!status.ok())
  {
    if (status.IsNotFound()) return false;
  }

  return true;
}

void CMPSTOList::recordSTOReceive(string address, const uint256 &txid, int nBlock, unsigned int propertyId, uint64_t amount)
{
  if (!pdb) return;

  bool addressExists = s_stolistdb->exists(address);
  if (addressExists)
  {
      //retrieve existing record
      std::vector<std::string> vstr;
      string strValue;
      Status status = pdb->Get(readoptions, address, &strValue);
      if (status.ok())
      {
          // add details to record
          // see if we are overwriting (check)
          size_t txidMatch = strValue.find(txid.ToString());
          if(txidMatch!=std::string::npos) PrintToLog("STODEBUG : Duplicating entry for %s : %s\n",address,txid.ToString());

          const string key = address;
          const string newValue = strprintf("%s:%d:%u:%lu,", txid.ToString(), nBlock, propertyId, amount);
          strValue += newValue;
          // write updated record
          Status status;
          if (pdb)
          {
              status = pdb->Put(writeoptions, key, strValue);
              PrintToLog("STODBDEBUG : %s(): %s, line %d, file: %s\n", __FUNCTION__, status.ToString(), __LINE__, __FILE__);
          }
      }
  }
  else
  {
      const string key = address;
      const string value = strprintf("%s:%d:%u:%lu,", txid.ToString(), nBlock, propertyId, amount);
      Status status;
      if (pdb)
      {
          status = pdb->Put(writeoptions, key, value);
          PrintToLog("STODBDEBUG : %s(): %s, line %d, file: %s\n", __FUNCTION__, status.ToString(), __LINE__, __FILE__);
      }
  }
}

void CMPSTOList::printAll()
{
  int count = 0;
  Slice skey, svalue;
  Iterator* it = NewIterator();

  for(it->SeekToFirst(); it->Valid(); it->Next())
  {
    skey = it->key();
    svalue = it->value();
    ++count;
    PrintToConsole("entry #%8d= %s:%s\n", count, skey.ToString(), svalue.ToString());
  }

  delete it;
}

void CMPSTOList::printStats()
{
  PrintToLog("CMPSTOList stats: tWritten= %d , tRead= %d\n", nWritten, nRead);
}

// delete any STO receipts after blockNum
int CMPSTOList::deleteAboveBlock(int blockNum)
{
  leveldb::Slice skey, svalue;
  unsigned int count = 0;
  std::vector<std::string> vstr;
  unsigned int n_found = 0;
  leveldb::Iterator* it = NewIterator();
  for(it->SeekToFirst(); it->Valid(); it->Next())
  {
    skey = it->key();
    string address = skey.ToString();
    svalue = it->value();
    ++count;
    string strvalue = it->value().ToString();
    boost::split(vstr, strvalue, boost::is_any_of(","), token_compress_on);
    string newValue = "";
    bool needsUpdate = false;
    for(uint32_t i = 0; i<vstr.size(); i++)
    {
        std::vector<std::string> svstr;
        boost::split(svstr, vstr[i], boost::is_any_of(":"), token_compress_on);
        if(4 == svstr.size())
        {
            if(atoi(svstr[1]) <= blockNum) { newValue += vstr[i]; } else { needsUpdate = true; } // add back to new key
        }
    }

    if(needsUpdate)
    {
        ++n_found;
        const string key = address;
        // write updated record
        Status status;
        if (pdb)
        {
            status = pdb->Put(writeoptions, key, newValue);
            PrintToLog("DEBUG STO - rewriting STO data after reorg\n");
            PrintToLog("STODBDEBUG : %s(): %s, line %d, file: %s\n", __FUNCTION__, status.ToString(), __LINE__, __FILE__);
        }
    }
  }

  PrintToLog("%s(%d); stodb n_found= %d\n", __FUNCTION__, blockNum, n_found);

  delete it;

  return (n_found);
}

// MPTradeList here
bool CMPTradeList::getMatchingTrades(const uint256& txid, uint32_t propertyId, Array& tradeArray, int64_t& totalSold, int64_t& totalReceived)
{
  if (!pdb) return false;

  int count = 0;
  totalReceived = 0;
  totalSold = 0;

  std::vector<std::string> vstr;
  string txidStr = txid.ToString();
  leveldb::Iterator* it = NewIterator();
  for(it->SeekToFirst(); it->Valid(); it->Next()) {
      // search key to see if this is a matching trade
      std::string strKey = it->key().ToString();
      std::string strValue = it->value().ToString();
      std::string matchTxid;
      size_t txidMatch = strKey.find(txidStr);
      if (txidMatch == std::string::npos) continue; // no match

      // sanity check key is the correct length for a matched trade
      if (strKey.length() != 129) continue;

      // obtain the txid of the match
      if (txidMatch==0) { matchTxid = strKey.substr(65,64); } else { matchTxid = strKey.substr(0,64); }

      // ensure correct amount of tokens in value string
      boost::split(vstr, strValue, boost::is_any_of(":"), token_compress_on);
      if (vstr.size() != 7) {
          PrintToLog("TRADEDB error - unexpected number of tokens in value (%s)\n", strValue);
          continue;
      }

      // decode the details from the value string
      std::string address1 = vstr[0];
      std::string address2 = vstr[1];
      uint32_t prop1 = boost::lexical_cast<uint32_t>(vstr[2]);
      uint32_t prop2 = boost::lexical_cast<uint32_t>(vstr[3]);
      int64_t amount1 = boost::lexical_cast<int64_t>(vstr[4]);
      int64_t amount2 = boost::lexical_cast<int64_t>(vstr[5]);
      int blockNum = atoi(vstr[6]);
      std::string strAmount1 = FormatMP(prop1, amount1);
      std::string strAmount2 = FormatMP(prop2, amount2);

      // populate trade object and add to the trade array, correcting for orientation of trade
      Object trade;
      trade.push_back(Pair("txid", matchTxid));
      trade.push_back(Pair("block", blockNum));
      if (prop1 == propertyId) {
          trade.push_back(Pair("address", address1));
          trade.push_back(Pair("amountsold", strAmount1));
          trade.push_back(Pair("amountreceived", strAmount2));
          totalReceived += amount2;
          totalSold += amount1;
      } else {
          trade.push_back(Pair("address", address2));
          trade.push_back(Pair("amountsold", strAmount2));
          trade.push_back(Pair("amountreceived", strAmount1));
          totalReceived += amount1;
          totalSold += amount2;
      }
      tradeArray.push_back(trade);
      ++count;
  }

  // clean up
  delete it;
  if (count) { return true; } else { return false; }
}

bool CompareTradePair(const std::pair<int64_t, Object>& firstJSONObj, const std::pair<int64_t, Object>& secondJSONObj)
{
    return firstJSONObj.first > secondJSONObj.first;
}

// obtains an array of matching trades with pricing and volume details for a pair sorted by blocknumber
void CMPTradeList::getTradesForPair(uint32_t propertyIdSideA, uint32_t propertyIdSideB, Array& responseArray, uint64_t count)
{
  if (!pdb) return;
  leveldb::Iterator* it = NewIterator();
  std::vector<std::pair<int64_t,Object> > vecResponse;
  bool propertyIdSideAIsDivisible = isPropertyDivisible(propertyIdSideA);
  bool propertyIdSideBIsDivisible = isPropertyDivisible(propertyIdSideB);
  for(it->SeekToFirst(); it->Valid(); it->Next()) {
      std::string strKey = it->key().ToString();
      std::string strValue = it->value().ToString();
      std::vector<std::string> vecKeys;
      std::vector<std::string> vecValues;
      uint256 sellerTxid = 0, matchingTxid = 0;
      std::string sellerAddress, matchingAddress;
      int64_t amountReceived = 0, amountSold = 0;
      if (strKey.size() != 129) continue; // only interested in matches
      boost::split(vecKeys, strKey, boost::is_any_of("+"), boost::token_compress_on);
      boost::split(vecValues, strValue, boost::is_any_of(":"), boost::token_compress_on);
      if (vecKeys.size() != 2 || vecValues.size() != 7) {
          PrintToLog("TRADEDB error - unexpected number of tokens (%s:%s)\n", strKey, strValue);
          continue;
      }
      uint32_t tradePropertyIdSideA = boost::lexical_cast<uint32_t>(vecValues[2]);
      uint32_t tradePropertyIdSideB = boost::lexical_cast<uint32_t>(vecValues[3]);
      if (tradePropertyIdSideA == propertyIdSideA && tradePropertyIdSideB == propertyIdSideB) {
          sellerTxid.SetHex(vecKeys[1]);
          sellerAddress = vecValues[1];
          amountSold = boost::lexical_cast<int64_t>(vecValues[4]);
          matchingTxid.SetHex(vecKeys[0]);
          matchingAddress = vecValues[0];
          amountReceived = boost::lexical_cast<int64_t>(vecValues[5]);
      } else if (tradePropertyIdSideB == propertyIdSideA && tradePropertyIdSideA == propertyIdSideB) {
          sellerTxid.SetHex(vecKeys[0]);
          sellerAddress = vecValues[0];
          amountSold = boost::lexical_cast<int64_t>(vecValues[5]);
          matchingTxid.SetHex(vecKeys[1]);
          matchingAddress = vecValues[1];
          amountReceived = boost::lexical_cast<int64_t>(vecValues[4]);
      } else {
          continue;
      }

      rational_t unitPrice(int128_t(0));
      rational_t inversePrice(int128_t(0));
      unitPrice = rational_t(amountReceived, amountSold);
      inversePrice = rational_t(amountSold, amountReceived);
      if (!propertyIdSideAIsDivisible) unitPrice = unitPrice / COIN;
      if (!propertyIdSideBIsDivisible) inversePrice = inversePrice / COIN;
      std::string unitPriceStr = xToString(unitPrice);
      std::string inversePriceStr = xToString(inversePrice);

      int64_t blockNum = boost::lexical_cast<int64_t>(vecValues[6]);

      Object trade;
      trade.push_back(Pair("block", blockNum));
      trade.push_back(Pair("unitprice", unitPriceStr));
      trade.push_back(Pair("inverseprice", inversePriceStr));
      trade.push_back(Pair("sellertxid", sellerTxid.GetHex()));
      trade.push_back(Pair("selleraddress", sellerAddress));
      if (propertyIdSideAIsDivisible) {
          trade.push_back(Pair("amountsold", FormatDivisibleMP(amountSold)));
      } else {
          trade.push_back(Pair("amountsold", FormatIndivisibleMP(amountSold)));
      }
      if (propertyIdSideBIsDivisible) {
          trade.push_back(Pair("amountreceived", FormatDivisibleMP(amountReceived)));
      } else {
          trade.push_back(Pair("amountreceived", FormatIndivisibleMP(amountReceived)));
      }
      trade.push_back(Pair("matchingtxid", matchingTxid.GetHex()));
      trade.push_back(Pair("matchingaddress", matchingAddress));
      vecResponse.push_back(make_pair(blockNum, trade));
  }

  // sort the response most recent first before adding to the array
  std::sort(vecResponse.begin(), vecResponse.end(), CompareTradePair);
  uint64_t processed = 0;
  for (std::vector<std::pair<int64_t,Object> >::iterator it = vecResponse.begin(); it != vecResponse.end(); ++it) {
      responseArray.push_back(it->second);
      processed++;
      if (processed >= count) break;
  }
  std::reverse(responseArray.begin(), responseArray.end());
  delete it;
}

// obtains a vector of txids where the supplied address participated in a trade (needed for gettradehistory_MP)
// optional property ID parameter will filter on propertyId transacted if supplied
// sorted by block then index
void CMPTradeList::getTradesForAddress(std::string address, std::vector<uint256>& vecTransactions, uint32_t propertyIdFilter)
{
  if (!pdb) return;
  std::map<std::string,uint256> mapTrades;
  leveldb::Iterator* it = NewIterator();
  for(it->SeekToFirst(); it->Valid(); it->Next()) {
      std::string strKey = it->key().ToString();
      std::string strValue = it->value().ToString();
      std::vector<std::string> vecValues;
      if (strKey.size() != 64) continue; // only interested in trades
      uint256 txid(strKey);
      size_t addressMatch = strValue.find(address);
      if (addressMatch == std::string::npos) continue;
      boost::split(vecValues, strValue, boost::is_any_of(":"), token_compress_on);
      if (vecValues.size() != 5) {
          PrintToLog("TRADEDB error - unexpected number of tokens in value (%s)\n", strValue);
          continue;
      }
      uint32_t propertyIdForSale = boost::lexical_cast<uint32_t>(vecValues[1]);
      uint32_t propertyIdDesired = boost::lexical_cast<uint32_t>(vecValues[2]);
      int64_t blockNum = boost::lexical_cast<uint32_t>(vecValues[3]);
      int64_t txIndex = boost::lexical_cast<uint32_t>(vecValues[4]);
      if (propertyIdFilter != 0 && propertyIdFilter != propertyIdForSale && propertyIdFilter != propertyIdDesired) continue;
      std::string sortKey = strprintf("%06d%010d", blockNum, txIndex);
      mapTrades.insert(std::make_pair(sortKey, txid));
  }
  delete it;
  for (std::map<std::string,uint256>::iterator it = mapTrades.begin(); it != mapTrades.end(); it++) {
      vecTransactions.push_back(it->second);
  }
}

void CMPTradeList::recordNewTrade(const uint256& txid, const std::string& address, uint32_t propertyIdForSale, uint32_t propertyIdDesired, int blockNum, int blockIndex)
{
  if (!pdb) return;
  std::string strValue = strprintf("%s:%d:%d:%d:%d", address, propertyIdForSale, propertyIdDesired, blockNum, blockIndex);
  Status status = pdb->Put(writeoptions, txid.ToString(), strValue);
  ++nWritten;
  if (msc_debug_tradedb) PrintToLog("%s(): %s\n", __FUNCTION__, status.ToString());
}

void CMPTradeList::recordMatchedTrade(const uint256 txid1, const uint256 txid2, string address1, string address2, unsigned int prop1, unsigned int prop2, uint64_t amount1, uint64_t amount2, int blockNum)
{
  if (!pdb) return;
  const string key = txid1.ToString() + "+" + txid2.ToString();
  const string value = strprintf("%s:%s:%u:%u:%lu:%lu:%d", address1, address2, prop1, prop2, amount1, amount2, blockNum);
  Status status;
  if (pdb)
  {
    status = pdb->Put(writeoptions, key, value);
    ++nWritten;
    if (msc_debug_tradedb) PrintToLog("%s(): %s\n", __FUNCTION__, status.ToString());
  }
}

// delete any trades after blockNum
int CMPTradeList::deleteAboveBlock(int blockNum)
{
  leveldb::Slice skey, svalue;
  unsigned int count = 0;
  std::vector<std::string> vstr;
  int block = 0;
  unsigned int n_found = 0;
  leveldb::Iterator* it = NewIterator();
  for(it->SeekToFirst(); it->Valid(); it->Next())
  {
    skey = it->key();
    svalue = it->value();
    ++count;
    string strvalue = it->value().ToString();
    boost::split(vstr, strvalue, boost::is_any_of(":"), token_compress_on);
    if (7 == vstr.size()) block = atoi(vstr[6]); // trade matches have 7 tokens, key is txid+txid, only care about block
    if (5 == vstr.size()) block = atoi(vstr[3]); // trades have 5 tokens, key is txid, only care about block
    if (block >= blockNum) {
        ++n_found;
        PrintToLog("%s() DELETING FROM TRADEDB: %s=%s\n", __FUNCTION__, skey.ToString(), svalue.ToString());
        pdb->Delete(writeoptions, skey);
    }
  }

  PrintToLog("%s(%d); tradedb n_found= %d\n", __FUNCTION__, blockNum, n_found);

  delete it;

  return (n_found);
}

void CMPTradeList::printStats()
{
  PrintToLog("CMPTradeList stats: tWritten= %d , tRead= %d\n", nWritten, nRead);
}

int CMPTradeList::getMPTradeCountTotal()
{
    int count = 0;
    Slice skey, svalue;
    Iterator* it = NewIterator();
    for(it->SeekToFirst(); it->Valid(); it->Next())
    {
        ++count;
    }
    delete it;
    return count;
}

void CMPTradeList::printAll()
{
  int count = 0;
  Slice skey, svalue;
  Iterator* it = NewIterator();

  for(it->SeekToFirst(); it->Valid(); it->Next())
  {
    skey = it->key();
    svalue = it->value();
    ++count;
    PrintToConsole("entry #%8d= %s:%s\n", count, skey.ToString(), svalue.ToString());
  }

  delete it;
}

// global wrapper, block numbers are inclusive, if ending_block is 0 top of the chain will be used
bool mastercore::isMPinBlockRange(int starting_block, int ending_block, bool bDeleteFound)
{
  if (!p_txlistdb) return false;

  if (0 == ending_block) ending_block = GetHeight(); // will scan 'til the end

  return p_txlistdb->isMPinBlockRange(starting_block, ending_block, bDeleteFound);
}

// call it like so (variable # of parameters):
// int block = 0;
// ...
// uint64_t nNew = 0;
//
// if (getValidMPTX(txid, &block, &type, &nNew)) // if true -- the TX is a valid MP TX
//
bool mastercore::getValidMPTX(const uint256 &txid, int *block, unsigned int *type, uint64_t *nAmended)
{
string result;
int validity = 0;

  if (msc_debug_txdb) PrintToLog("%s()\n", __FUNCTION__);

  if (!p_txlistdb) return false;

  if (!p_txlistdb->getTX(txid, result)) return false;

  // parse the string returned, find the validity flag/bit & other parameters
  std::vector<std::string> vstr;
  boost::split(vstr, result, boost::is_any_of(":"), token_compress_on);

  if (msc_debug_txdb) PrintToLog("%s() size=%lu : %s\n", __FUNCTION__, vstr.size(), result);

  if (1 <= vstr.size()) validity = atoi(vstr[0]);

  if (block)
  {
    if (2 <= vstr.size()) *block = atoi(vstr[1]);
    else *block = 0;
  }

  if (type)
  {
    if (3 <= vstr.size()) *type = atoi(vstr[2]);
    else *type = 0;
  }

  if (nAmended)
  {
    if (4 <= vstr.size()) *nAmended = boost::lexical_cast<boost::uint64_t>(vstr[3]);
    else nAmended = 0;
  }

  if (msc_debug_txdb) p_txlistdb->printStats();

  if ((int)0 == validity) return false;

  return true;
}

int mastercore_handler_block_begin(int nBlockPrev, CBlockIndex const * pBlockIndex)
{
    LOCK(cs_tally);

    if (reorgRecoveryMode > 0) {
        reorgRecoveryMode = 0; // clear reorgRecovery here as this is likely re-entrant

        p_txlistdb->isMPinBlockRange(pBlockIndex->nHeight, reorgRecoveryMaxHeight, true); // inclusive
        t_tradelistdb->deleteAboveBlock(pBlockIndex->nHeight - 1); // deleteAboveBlock functions are non-inclusive (>blocknum not >=blocknum)
        s_stolistdb->deleteAboveBlock(pBlockIndex->nHeight - 1);
        reorgRecoveryMaxHeight = 0;

        nWaterlineBlock = ConsensusParams().GENESIS_BLOCK - 1;

        int best_state_block = load_most_relevant_state();
        if (best_state_block < 0) {
            // unable to recover easily, remove stale stale state bits and reparse from the beginning.
            clear_all_state();
        } else {
            nWaterlineBlock = best_state_block;
        }

        // clear the global wallet property list, perform a forced wallet update and tell the UI that state is no longer valid, and UI views need to be reinit
        global_wallet_property_list.clear();
        CheckWalletUpdate(true);
        uiInterface.OmniStateInvalidated();

        if (nWaterlineBlock < nBlockPrev) {
            // scan from the block after the best active block to catch up to the active chain
            msc_initial_scan(nWaterlineBlock + 1);
        }
    }

    eraseExpiredCrowdsale(pBlockIndex);

    return 0;
}

// called once per block, after the block has been processed
// TODO: consolidate into *handler_block_begin() << need to adjust Accept expiry check.............
// it performs cleanup and other functions
int mastercore_handler_block_end(int nBlockNow, CBlockIndex const * pBlockIndex,
        unsigned int countMP)
{
    LOCK(cs_tally);

    if (!mastercoreInitialized) {
        mastercore_init();
    }

    // for every new received block must do:
    // 1) remove expired entries from the accept list (per spec accept entries are
    //    valid until their blocklimit expiration; because the customer can keep
    //    paying BTC for the offer in several installments)
    // 2) update the amount in the Exodus address
    int64_t devmsc = 0;
    unsigned int how_many_erased = eraseExpiredAccepts(nBlockNow);

    if (how_many_erased) {
        PrintToLog("%s(%d); erased %u accepts this block, line %d, file: %s\n",
            __FUNCTION__, how_many_erased, nBlockNow, __LINE__, __FILE__);
    }

    // calculate devmsc as of this block and update the Exodus' balance
    devmsc = calculate_and_update_devmsc(pBlockIndex->GetBlockTime());

    if (msc_debug_exo) {
        int64_t balance = getMPbalance(exodus_address, OMNI_PROPERTY_MSC, BALANCE);
        PrintToLog("devmsc for block %d: %d, Exodus balance: %d\n", nBlockNow, devmsc, FormatDivisibleMP(balance));
    }

    // check the alert status, do we need to do anything else here?
    CheckExpiredAlerts(nBlockNow, pBlockIndex->GetBlockTime());

    // transactions were found in the block, signal the UI accordingly
    if (countMP > 0) CheckWalletUpdate();

    // save out the state after this block
    if (writePersistence(nBlockNow)) {
        mastercore_save_state(pBlockIndex);
    }

    // calculate and print a consensus hash if required
    if (msc_debug_consensus_hash_every_block) {
        uint256 consensusHash = GetConsensusHash();
        PrintToLog("Consensus hash for block %d: %s\n", nBlockNow, consensusHash.GetHex());
    }

    // request checkpoint verification
    bool checkpointValid = VerifyCheckpoint(nBlockNow, pBlockIndex->GetBlockHash());
    if (!checkpointValid) {
        // failed checkpoint, can't be trusted to provide valid data - shutdown client
        const std::string& msg = strprintf("Shutting down due to failed checkpoint for block %d (hash %s)\n", nBlockNow, pBlockIndex->GetBlockHash().GetHex());
        PrintToLog(msg);
        if (!GetBoolArg("-overrideforcedshutdown", false)) AbortNode(msg, msg);
    }

    return 0;
}

int mastercore_handler_disc_begin(int nBlockNow, CBlockIndex const * pBlockIndex)
{
    LOCK(cs_tally);

    reorgRecoveryMode = 1;
    reorgRecoveryMaxHeight = (pBlockIndex->nHeight > reorgRecoveryMaxHeight) ? pBlockIndex->nHeight: reorgRecoveryMaxHeight;
    return 0;
}

int mastercore_handler_disc_end(int nBlockNow, CBlockIndex const * pBlockIndex)
{
    LOCK(cs_tally);

    return 0;
}

/**
 * Returns the Exodus address.
 *
 * Main network:
 *   1EXoDusjGwvnjZUyKkxZ4UHEf77z6A5S4P
 *
 * Test network:
 *   mpexoDuSkGGqvqrkrjiFng38QPkJQVFyqv
 *
 * @return The Exodus address
 */
const CBitcoinAddress ExodusAddress()
{
    if (isNonMainNet()) {
        static CBitcoinAddress testAddress(exodus_testnet);
        return testAddress;
    } else {
        static CBitcoinAddress mainAddress(exodus_mainnet);
        return mainAddress;
    }
}

/**
 * Returns the Exodus crowdsale address.
 *
 * Main network:
 *   1EXoDusjGwvnjZUyKkxZ4UHEf77z6A5S4P
 *
 * Test network:
 *   mpexoDuSkGGqvqrkrjiFng38QPkJQVFyqv (for blocks <  270775)
 *   moneyqMan7uh8FqdCA2BV5yZ8qVrc9ikLP (for blocks >= 270775)
 *
 * @return The Exodus fundraiser address
 */
const CBitcoinAddress ExodusCrowdsaleAddress(int nBlock)
{
    if (MONEYMAN_TESTNET_BLOCK <= nBlock && isNonMainNet()) {
        static CBitcoinAddress moneyAddress(getmoney_testnet);
        return moneyAddress;
    }
    else if (MONEYMAN_REGTEST_BLOCK <= nBlock && RegTest()) {
        static CBitcoinAddress moneyAddress(getmoney_testnet);
        return moneyAddress;
    }

    return ExodusAddress();
}

/**
 * @return The marker for class C transactions.
 */
const std::vector<unsigned char> GetOmMarker()
{
    static unsigned char pch[] = {0x6f, 0x6d, 0x6e, 0x69}; // Hex-encoded: "omni"

    return std::vector<unsigned char>(pch, pch + sizeof(pch) / sizeof(pch[0]));
}
<<<<<<< HEAD

 // the 31-byte packet & the packet #
 // int interpretPacket(int blocknow, unsigned char pkt[], int size)
 //
 // RETURNS:  0 if the packet is fully valid
 // RETURNS: <0 if the packet is invalid
 // RETURNS: >0 the only known case today is: return PKT_RETURNED_OBJECT
 //
 // 
 // the following functions may augment the amount in question (nValue):
 // DEx_offerCreate()
 // DEx_offerUpdate()
 // DEx_acceptCreate()
 // DEx_payment() -- DOES NOT fit nicely into the model, as it currently is NOT a MP TX (not even in leveldb) -- gotta rethink
 //
 // optional: provide the pointer to the CMPOffer object, it will get filled in
 // verify that it does via if (MSC_TYPE_TRADE_OFFER == mp_obj.getType())
 //
int CMPTransaction::interpretPacket()
{
    if (rpcOnly) {
        PrintToLog("%s(): ERROR: attempt to execute logic in RPC mode\n", __func__);
        return (PKT_ERROR -1);
    }

    if (!interpret_Transaction()) {
        return (PKT_ERROR -2);
    }

    LOCK(cs_tally);

    switch (type) {
        case MSC_TYPE_SIMPLE_SEND:
            return logicMath_SimpleSend();

        case MSC_TYPE_SEND_TO_OWNERS:
            return logicMath_SendToOwners();

        case MSC_TYPE_TRADE_OFFER:
            return logicMath_TradeOffer();

        case MSC_TYPE_ACCEPT_OFFER_BTC:
            return logicMath_AcceptOffer_BTC();

        case MSC_TYPE_METADEX_TRADE:
            return logicMath_MetaDExTrade();

        case MSC_TYPE_METADEX_CANCEL_PRICE:
            return logicMath_MetaDExCancelPrice();

        case MSC_TYPE_METADEX_CANCEL_PAIR:
            return logicMath_MetaDExCancelPair();

        case MSC_TYPE_METADEX_CANCEL_ECOSYSTEM:
            return logicMath_MetaDExCancelEcosystem();

        case MSC_TYPE_CREATE_PROPERTY_FIXED:
            return logicMath_CreatePropertyFixed();

        case MSC_TYPE_CREATE_PROPERTY_VARIABLE:
            return logicMath_CreatePropertyVariable();

        case MSC_TYPE_CLOSE_CROWDSALE:
            return logicMath_CloseCrowdsale();

        case MSC_TYPE_CREATE_PROPERTY_MANUAL:
            return logicMath_CreatePropertyManaged();

        case MSC_TYPE_GRANT_PROPERTY_TOKENS:
            return logicMath_GrantTokens();

        case MSC_TYPE_REVOKE_PROPERTY_TOKENS:
            return logicMath_RevokeTokens();

        case MSC_TYPE_CHANGE_ISSUER_ADDRESS:
            return logicMath_ChangeIssuer();

        case OMNICORE_MESSAGE_TYPE_ALERT:
            return logicMath_Alert();

        case OMNICORE_MESSAGE_TYPE_ACTIVATION:
            return logicMath_Activation();
    }

    return (PKT_ERROR -100);
}

int CMPTransaction::logicMath_SimpleSend()
{
    if (!IsTransactionTypeAllowed(block, property, type, version)) {
        PrintToLog("%s(): rejected: type %d or version %d not permitted for property %d at block %d\n",
                __func__,
                type,
                version,
                property,
                block);
        return (PKT_ERROR_SEND -22);
    }

    if (nValue <= 0 || MAX_INT_8_BYTES < nValue) {
        PrintToLog("%s(): rejected: value out of range or zero: %d", __func__, nValue);
        return (PKT_ERROR_SEND -23);
    }

    if (!_my_sps->hasSP(property)) {
        PrintToLog("%s(): rejected: property %d does not exist\n", __func__, property);
        return (PKT_ERROR_SEND -24);
    }

    int64_t nBalance = getMPbalance(sender, property, BALANCE);
    if (nBalance < (int64_t) nValue) {
        PrintToLog("%s(): rejected: sender %s has insufficient balance of property %d [%s < %s]\n",
                __func__,
                sender,
                property,
                FormatMP(property, nBalance),
                FormatMP(property, nValue));
        return (PKT_ERROR_SEND -25);
    }

    // ------------------------------------------

    // Special case: if can't find the receiver -- assume send to self!
    if (receiver.empty()) {
        receiver = sender;
    }

    // Move the tokens
    assert(update_tally_map(sender, property, -nValue, BALANCE));
    assert(update_tally_map(receiver, property, nValue, BALANCE));

    // Is there an active crowdsale running from this recepient?
    {
        CMPCrowd* pcrowdsale = getCrowd(receiver);

        if (pcrowdsale && pcrowdsale->getCurrDes() == property) {
            CMPSPInfo::Entry sp;
            bool spFound = _my_sps->getSP(pcrowdsale->getPropertyId(), sp);

            PrintToLog("INVESTMENT SEND to Crowdsale Issuer: %s\n", receiver);

            if (spFound) {
                // Holds the tokens to be credited to the sender and receiver
                std::pair<int64_t, int64_t> tokens;

                // Passed by reference to determine, if max_tokens has been reached
                bool close_crowdsale = false;

                // Units going into the calculateFundraiser function must
                // match the unit of the fundraiser's property_type.
                // By default this means satoshis in and satoshis out.
                // In the condition that the fundraiser is divisible,
                // but indivisible tokens are accepted, it must account for
                // 1.0 Div != 1 Indiv, but actually 1.0 Div == 100000000 Indiv.
                // The unit must be shifted or the values will be incorrect,
                // which is what is checked below.
                if (!isPropertyDivisible(property)) {
                    nValue = nValue * 1e8;
                }

                // Calculate the amounts to credit for this fundraiser
                calculateFundraiser(nValue, sp.early_bird, sp.deadline, blockTime,
                        sp.num_tokens, sp.percentage, getTotalTokens(pcrowdsale->getPropertyId()),
                        tokens, close_crowdsale);

                if (msc_debug_sp) {
                    PrintToLog("%s(): granting via crowdsale to user: %s %d (%s)\n",
                            __func__, FormatMP(property, tokens.first), property, strMPProperty(property));
                    PrintToLog("%s(): granting via crowdsale to issuer: %s %d (%s)\n",
                            __func__, FormatMP(property, tokens.second), property, strMPProperty(property));
                }

                // Update the crowdsale object
                pcrowdsale->incTokensUserCreated(tokens.first);
                pcrowdsale->incTokensIssuerCreated(tokens.second);

                // Data to pass to txFundraiserData
                int64_t txdata[] = {(int64_t) nValue, blockTime, tokens.first, tokens.second};
                std::vector<int64_t> txDataVec(txdata, txdata + sizeof(txdata) / sizeof(txdata[0]));

                // Insert data about crowdsale participation
                pcrowdsale->insertDatabase(txid, txDataVec);

                // Credit tokens for this fundraiser
                update_tally_map(sender, pcrowdsale->getPropertyId(), tokens.first, BALANCE);
                update_tally_map(receiver, pcrowdsale->getPropertyId(), tokens.second, BALANCE);

                // Close crowdsale, if we hit MAX_TOKENS
                if (close_crowdsale) {
                    eraseMaxedCrowdsale(receiver, blockTime, block);
                }
            }
        }
    }

    return 0;
}
=======
>>>>>>> 62a87640
<|MERGE_RESOLUTION|>--- conflicted
+++ resolved
@@ -4198,204 +4198,4 @@
     static unsigned char pch[] = {0x6f, 0x6d, 0x6e, 0x69}; // Hex-encoded: "omni"
 
     return std::vector<unsigned char>(pch, pch + sizeof(pch) / sizeof(pch[0]));
-}
-<<<<<<< HEAD
-
- // the 31-byte packet & the packet #
- // int interpretPacket(int blocknow, unsigned char pkt[], int size)
- //
- // RETURNS:  0 if the packet is fully valid
- // RETURNS: <0 if the packet is invalid
- // RETURNS: >0 the only known case today is: return PKT_RETURNED_OBJECT
- //
- // 
- // the following functions may augment the amount in question (nValue):
- // DEx_offerCreate()
- // DEx_offerUpdate()
- // DEx_acceptCreate()
- // DEx_payment() -- DOES NOT fit nicely into the model, as it currently is NOT a MP TX (not even in leveldb) -- gotta rethink
- //
- // optional: provide the pointer to the CMPOffer object, it will get filled in
- // verify that it does via if (MSC_TYPE_TRADE_OFFER == mp_obj.getType())
- //
-int CMPTransaction::interpretPacket()
-{
-    if (rpcOnly) {
-        PrintToLog("%s(): ERROR: attempt to execute logic in RPC mode\n", __func__);
-        return (PKT_ERROR -1);
-    }
-
-    if (!interpret_Transaction()) {
-        return (PKT_ERROR -2);
-    }
-
-    LOCK(cs_tally);
-
-    switch (type) {
-        case MSC_TYPE_SIMPLE_SEND:
-            return logicMath_SimpleSend();
-
-        case MSC_TYPE_SEND_TO_OWNERS:
-            return logicMath_SendToOwners();
-
-        case MSC_TYPE_TRADE_OFFER:
-            return logicMath_TradeOffer();
-
-        case MSC_TYPE_ACCEPT_OFFER_BTC:
-            return logicMath_AcceptOffer_BTC();
-
-        case MSC_TYPE_METADEX_TRADE:
-            return logicMath_MetaDExTrade();
-
-        case MSC_TYPE_METADEX_CANCEL_PRICE:
-            return logicMath_MetaDExCancelPrice();
-
-        case MSC_TYPE_METADEX_CANCEL_PAIR:
-            return logicMath_MetaDExCancelPair();
-
-        case MSC_TYPE_METADEX_CANCEL_ECOSYSTEM:
-            return logicMath_MetaDExCancelEcosystem();
-
-        case MSC_TYPE_CREATE_PROPERTY_FIXED:
-            return logicMath_CreatePropertyFixed();
-
-        case MSC_TYPE_CREATE_PROPERTY_VARIABLE:
-            return logicMath_CreatePropertyVariable();
-
-        case MSC_TYPE_CLOSE_CROWDSALE:
-            return logicMath_CloseCrowdsale();
-
-        case MSC_TYPE_CREATE_PROPERTY_MANUAL:
-            return logicMath_CreatePropertyManaged();
-
-        case MSC_TYPE_GRANT_PROPERTY_TOKENS:
-            return logicMath_GrantTokens();
-
-        case MSC_TYPE_REVOKE_PROPERTY_TOKENS:
-            return logicMath_RevokeTokens();
-
-        case MSC_TYPE_CHANGE_ISSUER_ADDRESS:
-            return logicMath_ChangeIssuer();
-
-        case OMNICORE_MESSAGE_TYPE_ALERT:
-            return logicMath_Alert();
-
-        case OMNICORE_MESSAGE_TYPE_ACTIVATION:
-            return logicMath_Activation();
-    }
-
-    return (PKT_ERROR -100);
-}
-
-int CMPTransaction::logicMath_SimpleSend()
-{
-    if (!IsTransactionTypeAllowed(block, property, type, version)) {
-        PrintToLog("%s(): rejected: type %d or version %d not permitted for property %d at block %d\n",
-                __func__,
-                type,
-                version,
-                property,
-                block);
-        return (PKT_ERROR_SEND -22);
-    }
-
-    if (nValue <= 0 || MAX_INT_8_BYTES < nValue) {
-        PrintToLog("%s(): rejected: value out of range or zero: %d", __func__, nValue);
-        return (PKT_ERROR_SEND -23);
-    }
-
-    if (!_my_sps->hasSP(property)) {
-        PrintToLog("%s(): rejected: property %d does not exist\n", __func__, property);
-        return (PKT_ERROR_SEND -24);
-    }
-
-    int64_t nBalance = getMPbalance(sender, property, BALANCE);
-    if (nBalance < (int64_t) nValue) {
-        PrintToLog("%s(): rejected: sender %s has insufficient balance of property %d [%s < %s]\n",
-                __func__,
-                sender,
-                property,
-                FormatMP(property, nBalance),
-                FormatMP(property, nValue));
-        return (PKT_ERROR_SEND -25);
-    }
-
-    // ------------------------------------------
-
-    // Special case: if can't find the receiver -- assume send to self!
-    if (receiver.empty()) {
-        receiver = sender;
-    }
-
-    // Move the tokens
-    assert(update_tally_map(sender, property, -nValue, BALANCE));
-    assert(update_tally_map(receiver, property, nValue, BALANCE));
-
-    // Is there an active crowdsale running from this recepient?
-    {
-        CMPCrowd* pcrowdsale = getCrowd(receiver);
-
-        if (pcrowdsale && pcrowdsale->getCurrDes() == property) {
-            CMPSPInfo::Entry sp;
-            bool spFound = _my_sps->getSP(pcrowdsale->getPropertyId(), sp);
-
-            PrintToLog("INVESTMENT SEND to Crowdsale Issuer: %s\n", receiver);
-
-            if (spFound) {
-                // Holds the tokens to be credited to the sender and receiver
-                std::pair<int64_t, int64_t> tokens;
-
-                // Passed by reference to determine, if max_tokens has been reached
-                bool close_crowdsale = false;
-
-                // Units going into the calculateFundraiser function must
-                // match the unit of the fundraiser's property_type.
-                // By default this means satoshis in and satoshis out.
-                // In the condition that the fundraiser is divisible,
-                // but indivisible tokens are accepted, it must account for
-                // 1.0 Div != 1 Indiv, but actually 1.0 Div == 100000000 Indiv.
-                // The unit must be shifted or the values will be incorrect,
-                // which is what is checked below.
-                if (!isPropertyDivisible(property)) {
-                    nValue = nValue * 1e8;
-                }
-
-                // Calculate the amounts to credit for this fundraiser
-                calculateFundraiser(nValue, sp.early_bird, sp.deadline, blockTime,
-                        sp.num_tokens, sp.percentage, getTotalTokens(pcrowdsale->getPropertyId()),
-                        tokens, close_crowdsale);
-
-                if (msc_debug_sp) {
-                    PrintToLog("%s(): granting via crowdsale to user: %s %d (%s)\n",
-                            __func__, FormatMP(property, tokens.first), property, strMPProperty(property));
-                    PrintToLog("%s(): granting via crowdsale to issuer: %s %d (%s)\n",
-                            __func__, FormatMP(property, tokens.second), property, strMPProperty(property));
-                }
-
-                // Update the crowdsale object
-                pcrowdsale->incTokensUserCreated(tokens.first);
-                pcrowdsale->incTokensIssuerCreated(tokens.second);
-
-                // Data to pass to txFundraiserData
-                int64_t txdata[] = {(int64_t) nValue, blockTime, tokens.first, tokens.second};
-                std::vector<int64_t> txDataVec(txdata, txdata + sizeof(txdata) / sizeof(txdata[0]));
-
-                // Insert data about crowdsale participation
-                pcrowdsale->insertDatabase(txid, txDataVec);
-
-                // Credit tokens for this fundraiser
-                update_tally_map(sender, pcrowdsale->getPropertyId(), tokens.first, BALANCE);
-                update_tally_map(receiver, pcrowdsale->getPropertyId(), tokens.second, BALANCE);
-
-                // Close crowdsale, if we hit MAX_TOKENS
-                if (close_crowdsale) {
-                    eraseMaxedCrowdsale(receiver, blockTime, block);
-                }
-            }
-        }
-    }
-
-    return 0;
-}
-=======
->>>>>>> 62a87640
+}