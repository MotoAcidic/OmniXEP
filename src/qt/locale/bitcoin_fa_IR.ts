<TS language="fa_IR" version="2.1">
<context>
    <name>AddressBookPage</name>
    <message>
        <source>Right-click to edit address or label</source>
        <translation>برای ویرایش آدرس یا برچسب روی آن راست کلیک کنید</translation>
    </message>
    <message>
        <source>Create a new address</source>
        <translation>گشایش آدرس جدید</translation>
    </message>
    <message>
        <source>&amp;New</source>
        <translation>جدید</translation>
    </message>
    <message>
        <source>Copy the currently selected address to the system clipboard</source>
        <translation>کپی کردن حساب انتخاب شده به حافظه سیستم - کلیپ بورد</translation>
    </message>
    <message>
        <source>&amp;Copy</source>
        <translation>کپی</translation>
    </message>
    <message>
        <source>C&amp;lose</source>
        <translation>بستن</translation>
    </message>
    <message>
        <source>Delete the currently selected address from the list</source>
        <translation>حذف آدرس های انتخاب شده از لیست</translation>
    </message>
    <message>
        <source>Enter address or label to search</source>
        <translation>آدرس یا برچسب را برای جستجو وارد کنید</translation>
    </message>
    <message>
        <source>Export the data in the current tab to a file</source>
        <translation>صدور داده نوار جاری به یک فایل</translation>
    </message>
    <message>
        <source>&amp;Export</source>
        <translation>صدور</translation>
    </message>
    <message>
        <source>&amp;Delete</source>
        <translation>حذف</translation>
    </message>
    <message>
        <source>Choose the address to send coins to</source>
        <translation>آدرس برای ارسال کوین‌ها را انتخاب کنید</translation>
    </message>
    <message>
        <source>Choose the address to receive coins with</source>
        <translation>انتخاب آدرس جهت دریافت سکه‌ها با آن</translation>
    </message>
    <message>
        <source>C&amp;hoose</source>
        <translation>انتخاب</translation>
    </message>
    <message>
        <source>Sending addresses</source>
        <translation>آدرس‌های فرستنده</translation>
    </message>
    <message>
        <source>Receiving addresses</source>
        <translation>آدرس‌های گیرنده</translation>
    </message>
    <message>
        <source>These are your Bitcoin addresses for sending payments. Always check the amount and the receiving address before sending coins.</source>
        <translation>اینها آدرس‌های شما برای ارسال وجوه هستند. همیشه قبل از ارسال، مقدار و آدرس گیرنده را بررسی کنید.</translation>
    </message>
    <message>
        <source>These are your Bitcoin addresses for receiving payments. It is recommended to use a new receiving address for each transaction.</source>
        <translation>اینها آدرس‌های بیتکوین شما برای دریافت وجوه هستند. توصیه می‌شود برای هر دریافت از یک آدرس جدید استفاده کنید.</translation>
    </message>
    <message>
        <source>&amp;Copy Address</source>
        <translation>کپی آدرس</translation>
    </message>
    <message>
        <source>Copy &amp;Label</source>
        <translation>کپی برچسب</translation>
    </message>
    <message>
        <source>&amp;Edit</source>
        <translation>ویرایش</translation>
    </message>
    <message>
        <source>Export Address List</source>
        <translation>از فهرست آدرس خروجی گرفته شود</translation>
    </message>
    <message>
        <source>Comma separated file (*.csv)</source>
        <translation>فایل سی اس وی (*.csv)</translation>
    </message>
    <message>
        <source>Exporting Failed</source>
        <translation>گرفتن خروجی به مشکل خورد</translation>
    </message>
    <message>
        <source>There was an error trying to save the address list to %1. Please try again.</source>
        <translation>خطایی به هنگام ذخیره لیست آدرس در %1 رخ داده است. لطفا دوباره تلاش کنید.</translation>
    </message>
</context>
<context>
    <name>AddressTableModel</name>
    <message>
        <source>Label</source>
        <translation>برچسب</translation>
    </message>
    <message>
        <source>Address</source>
        <translation>آدرس</translation>
    </message>
    <message>
        <source>(no label)</source>
        <translation>(برچسب ندارد)</translation>
    </message>
</context>
<context>
    <name>AskPassphraseDialog</name>
    <message>
        <source>Passphrase Dialog</source>
        <translation>دیالوگ رمزعبور</translation>
    </message>
    <message>
        <source>Enter passphrase</source>
        <translation>رمز/پَس فرِیز را وارد کنید</translation>
    </message>
    <message>
        <source>New passphrase</source>
        <translation>رمز/پَس فرِیز جدید را وارد کنید</translation>
    </message>
    <message>
        <source>Repeat new passphrase</source>
        <translation>رمز/پَس فرِیز را دوباره وارد کنید</translation>
    </message>
    <message>
        <source>Show password</source>
        <translation>نمایش گذرواژه</translation>
    </message>
    <message>
        <source>Enter the new passphrase to the wallet.&lt;br/&gt;Please use a passphrase of &lt;b&gt;ten or more random characters&lt;/b&gt;, or &lt;b&gt;eight or more words&lt;/b&gt;.</source>
        <translation>رمز جدید را در کیف‌پول وارد کنید. &lt;br/&gt;لطفا از رمزی استفاده کنید که&lt;b&gt; حداقل ۱۰ کاراکتر راندوم&lt;/b&gt;یا&lt;b&gt;حداقل ۸ کلمه داشته باشد&lt;/b&gt;.</translation>
    </message>
    <message>
        <source>Encrypt wallet</source>
        <translation>رمزگذاری کیف پول</translation>
    </message>
    <message>
        <source>This operation needs your wallet passphrase to unlock the wallet.</source>
        <translation>برای انجام این عملیات، باید رمز کیف‌پول را وارد کنید.</translation>
    </message>
    <message>
        <source>Unlock wallet</source>
        <translation>بازکردن کیف‌پول</translation>
    </message>
    <message>
        <source>This operation needs your wallet passphrase to decrypt the wallet.</source>
        <translation>برای انجام این عملیات، باید رمز کیف‌پول را وارد کنید.</translation>
    </message>
    <message>
        <source>Decrypt wallet</source>
        <translation>رمزگشایی کیف پول</translation>
    </message>
    <message>
        <source>Change passphrase</source>
        <translation>تغییر رمزعبور</translation>
    </message>
    <message>
        <source>Enter the old passphrase and new passphrase to the wallet.</source>
        <translation>رمز قدیمی و جدید کیف پول را وارد کنید.</translation>
    </message>
    <message>
        <source>Confirm wallet encryption</source>
        <translation>تایید رمزگذاری کیف پول</translation>
    </message>
    <message>
        <source>Warning: If you encrypt your wallet and lose your passphrase, you will &lt;b&gt;LOSE ALL OF YOUR BITCOINS&lt;/b&gt;!</source>
        <translation>اخطار: اگر کیف‌پول خود را رمزگذاری کرده و رمز خود را فراموش کنید، شما &lt;b&gt;تمام بیت‌کوین‌های خود را از دست خواهید داد&lt;/b&gt;!</translation>
    </message>
    <message>
        <source>Are you sure you wish to encrypt your wallet?</source>
        <translation>آیا از رمزگذاری کیف‌پول خود اطمینان دارید؟</translation>
    </message>
    <message>
        <source>Wallet encrypted</source>
        <translation>کیف پول رمزگذاری شده است</translation>
    </message>
    <message>
        <source>IMPORTANT: Any previous backups you have made of your wallet file should be replaced with the newly generated, encrypted wallet file. For security reasons, previous backups of the unencrypted wallet file will become useless as soon as you start using the new, encrypted wallet.</source>
        <translation>مهم: هر بک‌آپ قبلی که از کیف‌پول خود گرفته‌اید، با نسخه‌ی جدید رمزنگاری‌شده جایگزین خواهد شد. به دلایل امنیتی، پس از رمزنگاری کیف‌پول، بک‌آپ‌های قدیمی شما بلااستفاده خواهد شد.</translation>
    </message>
    <message>
        <source>Wallet encryption failed</source>
        <translation>خطا در رمزنگاری کیف‌پول</translation>
    </message>
    <message>
        <source>Wallet encryption failed due to an internal error. Your wallet was not encrypted.</source>
        <translation>رمزگذاری به علت خطای داخلی تایید نشد. کیف‌پول شما رمزگذاری نشد.</translation>
    </message>
    <message>
        <source>The supplied passphrases do not match.</source>
        <translation>رمزهای واردشده تطابق ندارند.</translation>
    </message>
    <message>
        <source>Wallet unlock failed</source>
        <translation>خطا در بازکردن کیف‌پول</translation>
    </message>
    <message>
        <source>The passphrase entered for the wallet decryption was incorrect.</source>
        <translation>رمز واردشده برای رمزگشایی کیف‌پول اشتباه است.</translation>
    </message>
    <message>
        <source>Wallet decryption failed</source>
        <translation>خطا در رمزگشایی کیف‌پول</translation>
    </message>
    <message>
        <source>Wallet passphrase was successfully changed.</source>
        <translation>رمز کیف‌پول با موفقیت تغییر یافت.</translation>
    </message>
    <message>
        <source>Warning: The Caps Lock key is on!</source>
        <translation>اخطار: کلید Caps Lock فعال است!</translation>
    </message>
</context>
<context>
    <name>BanTableModel</name>
    <message>
        <source>IP/Netmask</source>
        <translation>آی پی/نت ماسک</translation>
    </message>
    <message>
        <source>Banned Until</source>
        <translation>مسدودشده تا</translation>
    </message>
</context>
<context>
    <name>BitcoinGUI</name>
    <message>
        <source>Sign &amp;message...</source>
        <translation>ثبت &amp;پیام</translation>
    </message>
    <message>
        <source>Synchronizing with network...</source>
        <translation>به روز رسانی با شبکه...</translation>
    </message>
    <message>
        <source>&amp;Overview</source>
        <translation>بازبینی</translation>
    </message>
    <message>
        <source>Show general overview of wallet</source>
        <translation>نمای کلی از wallet را نشان بده</translation>
    </message>
    <message>
        <source>&amp;Transactions</source>
        <translation>تراکنش</translation>
    </message>
    <message>
        <source>Browse transaction history</source>
        <translation>تاریخچه تراکنش را باز کن</translation>
    </message>
    <message>
        <source>E&amp;xit</source>
        <translation>خروج</translation>
    </message>
    <message>
        <source>Quit application</source>
        <translation>از "درخواست نامه"/ application خارج شو</translation>
    </message>
    <message>
        <source>&amp;About %1</source>
        <translation>&amp;درباره %1</translation>
    </message>
    <message>
        <source>Show information about %1</source>
        <translation>نمایش اطلاعات درباره %1</translation>
    </message>
    <message>
        <source>About &amp;Qt</source>
        <translation>درباره Qt</translation>
    </message>
    <message>
        <source>Show information about Qt</source>
        <translation>نمایش اطلاعات درباره Qt</translation>
    </message>
    <message>
        <source>&amp;Options...</source>
        <translation>انتخاب ها</translation>
    </message>
    <message>
        <source>Modify configuration options for %1</source>
        <translation>اصلاح انتخاب ها برای پیکربندی %1</translation>
    </message>
    <message>
        <source>&amp;Encrypt Wallet...</source>
        <translation>رمزگذاری کیف پول</translation>
    </message>
    <message>
        <source>&amp;Backup Wallet...</source>
        <translation>تهیه نسخه پشتیبان از کیف پول</translation>
    </message>
    <message>
        <source>&amp;Change Passphrase...</source>
        <translation>تغییر رمز/پَس فرِیز</translation>
    </message>
    <message>
        <source>Open &amp;URI...</source>
        <translation>بازکردن آدرس...</translation>
    </message>
    <message>
        <source>Wallet:</source>
        <translation>کیف پول:</translation>
    </message>
    <message>
        <source>Click to disable network activity.</source>
        <translation>برای غیرفعال‌کردن فعالیت شبکه کلیک کنید.</translation>
    </message>
    <message>
        <source>Network activity disabled.</source>
        <translation>فعالیت شبکه غیرفعال شد.</translation>
    </message>
    <message>
        <source>Click to enable network activity again.</source>
        <translation>برای فعال‌کردن فعالیت شبکه کلیک کنید.</translation>
    </message>
    <message>
        <source>Syncing Headers (%1%)...</source>
        <translation>درحال همگام‌سازی هدرها (%1%)…</translation>
    </message>
    <message>
        <source>Reindexing blocks on disk...</source>
        <translation>فهرست‌بندی نمایه بلاک‌ها…</translation>
    </message>
    <message>
        <source>Send coins to a Bitcoin address</source>
        <translation>ارسال کوین به آدرس بیت کوین</translation>
    </message>
    <message>
        <source>Backup wallet to another location</source>
        <translation>گرفتن نسخه پیشتیبان در آدرسی دیگر</translation>
    </message>
    <message>
        <source>Change the passphrase used for wallet encryption</source>
        <translation>رمز عبور مربوط به رمزگذاریِ کیف پول  را تغییر دهید</translation>
    </message>
    <message>
        <source>&amp;Debug window</source>
        <translation>پنجره دیباگ</translation>
    </message>
    <message>
        <source>Open debugging and diagnostic console</source>
        <translation>باز کردن کنسول دی باگ و تشخیص</translation>
    </message>
    <message>
        <source>&amp;Verify message...</source>
        <translation>تایید پیام</translation>
    </message>
    <message>
        <source>Bitcoin</source>
        <translation>بیت کوین</translation>
    </message>
    <message>
        <source>&amp;Send</source>
        <translation>ارسال</translation>
    </message>
    <message>
        <source>&amp;Receive</source>
        <translation>دریافت</translation>
    </message>
    <message>
        <source>&amp;Show / Hide</source>
        <translation>نمایش/ عدم نمایش</translation>
    </message>
    <message>
        <source>Show or hide the main Window</source>
        <translation>نمایش یا عدم نمایش پنجره اصلی</translation>
    </message>
    <message>
        <source>Encrypt the private keys that belong to your wallet</source>
        <translation>رمزنگاری کلیدهای شخصی متعلق به کیف‌پول</translation>
    </message>
    <message>
        <source>Sign messages with your Bitcoin addresses to prove you own them</source>
        <translation>پیام‌ها را با آدرس بیت‌کوین خود امضا کنید تا مالکیت آن‌ها را اثبات کنید</translation>
    </message>
    <message>
        <source>Verify messages to ensure they were signed with specified Bitcoin addresses</source>
        <translation>پیام‌ها را تائید کنید تا از امضاشدن آن‌ها با آدرس بیت‌کوین مطمئن شوید</translation>
    </message>
    <message>
        <source>&amp;File</source>
        <translation>فایل</translation>
    </message>
    <message>
        <source>&amp;Settings</source>
        <translation>تنظیمات</translation>
    </message>
    <message>
        <source>&amp;Help</source>
        <translation>راهنما</translation>
    </message>
    <message>
        <source>Tabs toolbar</source>
        <translation>نوار ابزار</translation>
    </message>
    <message>
        <source>Request payments (generates QR codes and bitcoin: URIs)</source>
        <translation>درخواست پرداخت (ساخت کد QR و بیت‌کوین: URIs)</translation>
    </message>
    <message>
        <source>Show the list of used sending addresses and labels</source>
        <translation>نمایش لیست آدرس‌ها و لیبل‌های ارسالی استفاده شده</translation>
    </message>
    <message>
        <source>Show the list of used receiving addresses and labels</source>
        <translation>نمایش لیست آدرس‌ها و لیبل‌های دریافتی استفاده شده</translation>
    </message>
    <message>
        <source>Open a bitcoin: URI or payment request</source>
        <translation>بازکردن بیت‌کوین: آدرس یا درخواست پرداخت</translation>
    </message>
    <message>
        <source>&amp;Command-line options</source>
        <translation>گزینه های خط فرمان</translation>
    </message>
    <message numerus="yes">
        <source>%n active connection(s) to Bitcoin network</source>
        <translation><numerusform>%n ارتباط فعال به شبکه بیت‌کوین</numerusform><numerusform>%n ارتباط فعال به شبکه بیت‌کوین</numerusform></translation>
    </message>
    <message>
        <source>Indexing blocks on disk...</source>
        <translation>فهرست‌بندی نمایه بلاک‌ها…</translation>
    </message>
    <message>
        <source>Processing blocks on disk...</source>
        <translation>پردازش نمایه بلاک‌ها…</translation>
    </message>
    <message numerus="yes">
        <source>Processed %n block(s) of transaction history.</source>
        <translation><numerusform>%n بلاک از تاریخچه تراکنش، پردازش شد.</numerusform><numerusform>%n بلاک از تاریخچه تراکنش، پردازش شد.</numerusform></translation>
    </message>
    <message>
        <source>%1 behind</source>
        <translation>%1 قبل</translation>
    </message>
    <message>
        <source>Transactions after this will not yet be visible.</source>
        <translation>تراکنش‌های بعد از این تراکنش هنوز در دسترس نیستند.</translation>
    </message>
    <message>
        <source>Error</source>
        <translation>خطا</translation>
    </message>
    <message>
        <source>Warning</source>
        <translation>هشدار</translation>
    </message>
    <message>
        <source>Information</source>
        <translation>اطلاعات</translation>
    </message>
    <message>
        <source>Up to date</source>
        <translation>به روز</translation>
    </message>
    <message>
        <source>&amp;Sending addresses</source>
        <translation>ادرس ارسال</translation>
    </message>
    <message>
        <source>&amp;Receiving addresses</source>
        <translation>ادرس درسافت</translation>
    </message>
    <message>
        <source>Open Wallet</source>
        <translation>باز کردن حساب</translation>
    </message>
    <message>
        <source>Open a wallet</source>
        <translation>باز کردن یک حساب</translation>
    </message>
    <message>
        <source>default wallet</source>
        <translation>کیف پول پیش‌فرض</translation>
    </message>
    <message>
        <source>&amp;Window</source>
        <translation>پنجره</translation>
    </message>
    <message>
        <source>Zoom</source>
        <translation>بزرگنمایی</translation>
    </message>
    <message>
        <source>Restore</source>
        <translation>بازگرداندن</translation>
    </message>
    <message>
        <source>Main Window</source>
        <translation>پنجره اصلی</translation>
    </message>
    <message>
        <source>Connecting to peers...</source>
        <translation>در حال اتصال به همتاهای شبکه...</translation>
    </message>
    <message>
        <source>Catching up...</source>
        <translation>در حال روزآمد سازی..</translation>
    </message>
    <message>
        <source>Amount: %1
</source>
        <translation>مبلغ: %1
</translation>
    </message>
    <message>
        <source>Address: %1
</source>
        <translation>آدرس: %1
</translation>
    </message>
    <message>
        <source>Sent transaction</source>
        <translation>تراکنش ارسالی</translation>
    </message>
    <message>
        <source>Incoming transaction</source>
        <translation>تراکنش دریافتی</translation>
    </message>
    <message>
        <source>Wallet is &lt;b&gt;encrypted&lt;/b&gt; and currently &lt;b&gt;unlocked&lt;/b&gt;</source>
        <translation>wallet رمزگذاری شد و در حال حاضر از حالت قفل در آمده است</translation>
    </message>
    <message>
        <source>Wallet is &lt;b&gt;encrypted&lt;/b&gt; and currently &lt;b&gt;locked&lt;/b&gt;</source>
        <translation>wallet رمزگذاری شد و در حال حاضر قفل است</translation>
    </message>
    <message>
        <source>A fatal error occurred. Bitcoin can no longer continue safely and will quit.</source>
        <translation>خطای بحرانی رخ داده است. بیتکوین دیگر به صورت ایمن قادر به ادامه دادن نمی‌باشد و خارج خواهد شد.</translation>
    </message>
</context>
<context>
    <name>CoinControlDialog</name>
    <message>
        <source>Coin Selection</source>
        <translation>انتخاب کوین</translation>
    </message>
    <message>
        <source>Quantity:</source>
        <translation>مقدار</translation>
    </message>
    <message>
        <source>Bytes:</source>
        <translation>بایت ها:</translation>
    </message>
    <message>
        <source>Amount:</source>
        <translation>میزان وجه:</translation>
    </message>
    <message>
        <source>Fee:</source>
        <translation>هزینه</translation>
    </message>
    <message>
        <source>Dust:</source>
        <translation>گرد و غبار با داست:</translation>
    </message>
    <message>
        <source>After Fee:</source>
        <translation>بعد از احتساب کارمزد</translation>
    </message>
    <message>
        <source>Change:</source>
        <translation>تغییر</translation>
    </message>
    <message>
        <source>(un)select all</source>
        <translation>(عدم)انتخاب همه</translation>
    </message>
    <message>
        <source>Tree mode</source>
        <translation>حالت درختی</translation>
    </message>
    <message>
        <source>List mode</source>
        <translation>حالت لیستی</translation>
    </message>
    <message>
        <source>Amount</source>
        <translation>میزان</translation>
    </message>
    <message>
        <source>Received with label</source>
        <translation>دریافت شده با برچسب</translation>
    </message>
    <message>
        <source>Received with address</source>
        <translation>دریافت شده با آدرس</translation>
    </message>
    <message>
        <source>Date</source>
        <translation>تاریخ</translation>
    </message>
    <message>
        <source>Confirmations</source>
        <translation>تاییدیه </translation>
    </message>
    <message>
        <source>Confirmed</source>
        <translation>تایید شده</translation>
    </message>
    <message>
        <source>Copy address</source>
        <translation>کپی آدرس</translation>
    </message>
    <message>
        <source>Copy label</source>
        <translation>کپی برچسب</translation>
    </message>
    <message>
        <source>Copy amount</source>
        <translation>کپی مقدار</translation>
    </message>
    <message>
        <source>Copy transaction ID</source>
        <translation>کپی شناسه تراکنش</translation>
    </message>
    <message>
        <source>Copy quantity</source>
        <translation>کپی مقدار</translation>
    </message>
    <message>
        <source>Copy fee</source>
        <translation>کپی هزینه</translation>
    </message>
    <message>
        <source>Copy after fee</source>
        <translation>کپی کردن بعد از احتساب کارمزد</translation>
    </message>
    <message>
        <source>Copy bytes</source>
        <translation>کپی کردن بایت ها</translation>
    </message>
    <message>
        <source>Copy dust</source>
        <translation>کپی کردن داست:</translation>
    </message>
    <message>
        <source>Copy change</source>
        <translation>کپی کردن تغییر</translation>
    </message>
    <message>
        <source>yes</source>
        <translation>بله</translation>
    </message>
    <message>
        <source>no</source>
        <translation>خیر</translation>
    </message>
    <message>
        <source>(no label)</source>
        <translation>(برچسب ندارد)</translation>
    </message>
    <message>
        <source>(change)</source>
        <translation>(تغییر)</translation>
    </message>
</context>
<context>
    <name>EditAddressDialog</name>
    <message>
        <source>Edit Address</source>
        <translation>ویرایش حساب</translation>
    </message>
    <message>
        <source>&amp;Label</source>
        <translation>برچسب</translation>
    </message>
    <message>
        <source>&amp;Address</source>
        <translation>آدرس</translation>
    </message>
    <message>
        <source>New sending address</source>
        <translation>آدرس ارسالی جدید</translation>
    </message>
    <message>
        <source>Edit receiving address</source>
        <translation>ویرایش آدرس دریافتی</translation>
    </message>
    <message>
        <source>Edit sending address</source>
        <translation>ویرایش آدرس ارسالی</translation>
    </message>
    <message>
        <source>The entered address "%1" is not a valid Bitcoin address.</source>
        <translation>آدرس وارد شده "%1" آدرس معتبر بیت کوین نیست.</translation>
    </message>
    <message>
        <source>Could not unlock wallet.</source>
        <translation>نمیتوان کیف پول را باز کرد.</translation>
    </message>
    <message>
        <source>New key generation failed.</source>
        <translation>تولید کلید جدید به خطا انجامید.</translation>
    </message>
</context>
<context>
    <name>FreespaceChecker</name>
    <message>
        <source>A new data directory will be created.</source>
        <translation>پوشه داده جدید ساخته خواهد شد</translation>
    </message>
    <message>
        <source>name</source>
        <translation>نام</translation>
    </message>
    <message>
        <source>Cannot create data directory here.</source>
        <translation>نمیتوان در اینجا پوشه داده ساخت.</translation>
    </message>
</context>
<context>
    <name>HelpMessageDialog</name>
    <message>
        <source>version</source>
        <translation>نسخه</translation>
    </message>
    <message>
        <source>Command-line options</source>
        <translation>گزینه های خط-فرمان </translation>
    </message>
</context>
<context>
    <name>Intro</name>
    <message>
        <source>Welcome</source>
        <translation>خوش آمدید</translation>
    </message>
    <message>
        <source>Welcome to %1.</source>
        <translation>به %1 خوش آمدید.</translation>
    </message>
    <message>
        <source>Use the default data directory</source>
        <translation>استفاده کردن از پوشه داده پیشفرض</translation>
    </message>
    <message>
        <source>Use a custom data directory:</source>
        <translation>استفاده کردن از پوشه داده مخصوص:</translation>
    </message>
    <message>
        <source>Bitcoin</source>
        <translation>بیت کوین</translation>
    </message>
    <message>
        <source>The wallet will also be stored in this directory.</source>
        <translation>کیف پول هم در همین دایرکتوری ذخیره می‌شود.</translation>
    </message>
    <message>
        <source>Error</source>
        <translation>خطا</translation>
    </message>
    </context>
<context>
    <name>ModalOverlay</name>
    <message>
        <source>Form</source>
        <translation>فرم</translation>
    </message>
    <message>
        <source>Number of blocks left</source>
        <translation>تعداد بلوک‌های باقیمانده</translation>
    </message>
    <message>
        <source>Unknown...</source>
        <translation>ناشناس...</translation>
    </message>
    <message>
        <source>Last block time</source>
        <translation>زمان آخرین بلوک</translation>
    </message>
    <message>
        <source>Progress</source>
        <translation>پیشرفت</translation>
    </message>
    <message>
        <source>Progress increase per hour</source>
        <translation>سرعت افزایش پیشرفت بر ساعت</translation>
    </message>
    <message>
        <source>calculating...</source>
        <translation>در حال محاسبه...</translation>
    </message>
    <message>
        <source>Hide</source>
        <translation>پنهان کردن</translation>
    </message>
    </context>
<context>
    <name>OpenURIDialog</name>
    <message>
        <source>Open URI</source>
        <translation>باز کردن آدرس URL</translation>
    </message>
    <message>
        <source>Open payment request from URI or file</source>
        <translation>بازکردن درخواست پرداخت از آدرس URL یا فایل</translation>
    </message>
    <message>
        <source>URI:</source>
        <translation>آدرس:</translation>
    </message>
    <message>
        <source>Select payment request file</source>
        <translation>انتخاب فایل درخواست وجه (Payment Request)</translation>
    </message>
    <message>
        <source>Select payment request file to open</source>
        <translation>انتخاب فایل درحواست وجه برای باز کردن</translation>
    </message>
</context>
<context>
    <name>OptionsDialog</name>
    <message>
        <source>Options</source>
        <translation>گزینه ها</translation>
    </message>
    <message>
        <source>&amp;Main</source>
        <translation>&amp;اصلی</translation>
    </message>
    <message>
        <source>Size of &amp;database cache</source>
        <translation>اندازه کش پایگاه داده.</translation>
    </message>
    <message>
        <source>&amp;Hide tray icon</source>
        <translation> مخفی کردن ایکون
</translation>
    </message>
    <message>
        <source>Open Configuration File</source>
        <translation>بازکردن فایل پیکربندی</translation>
    </message>
    <message>
        <source>Reset all client options to default.</source>
        <translation>ریست تمامی تنظیمات کلاینت به پیشفرض</translation>
    </message>
    <message>
        <source>&amp;Reset Options</source>
        <translation>تنظیم مجدد گزینه ها</translation>
    </message>
    <message>
        <source>&amp;Network</source>
        <translation>شبکه</translation>
    </message>
    <message>
        <source>GB</source>
        <translation>گیگابایت</translation>
    </message>
    <message>
        <source>W&amp;allet</source>
        <translation>کیف پول</translation>
    </message>
    <message>
        <source>Expert</source>
        <translation>حرفه‌ای</translation>
    </message>
    <message>
        <source>Accept connections from outside.</source>
        <translation>پذیرفتن اتصال شدن از بیرون</translation>
    </message>
    <message>
        <source>Allow incomin&amp;g connections</source>
        <translation>اجازه دادن به ارتباطات ورودی</translation>
    </message>
    <message>
        <source>Proxy &amp;IP:</source>
        <translation>پراکسی و آی‌پی:</translation>
    </message>
    <message>
        <source>&amp;Port:</source>
        <translation>پورت:</translation>
    </message>
    <message>
        <source>IPv4</source>
        <translation>IPv4</translation>
    </message>
    <message>
        <source>IPv6</source>
        <translation>IPv6</translation>
    </message>
    <message>
        <source>Tor</source>
        <translation>شبکه Tor</translation>
    </message>
    <message>
        <source>Connect to the Bitcoin network through a separate SOCKS5 proxy for Tor hidden services.</source>
        <translation>اتصال به شبکه بیت کوین با استفاده از پراکسی SOCKS5 برای استفاده از سرویس مخفی تور</translation>
    </message>
    <message>
        <source>&amp;Window</source>
        <translation>پنجره</translation>
    </message>
    <message>
        <source>&amp;Display</source>
        <translation>نمایش</translation>
    </message>
    <message>
        <source>User Interface &amp;language:</source>
        <translation>زبان واسط کاربری:</translation>
    </message>
    <message>
        <source>&amp;Unit to show amounts in:</source>
        <translation>واحد نمایشگر مقادیر:</translation>
    </message>
    <message>
        <source>&amp;Third party transaction URLs</source>
        <translation>URLهای تراکنش شخص ثالث</translation>
    </message>
    <message>
        <source>&amp;OK</source>
        <translation>تایید</translation>
    </message>
    <message>
        <source>&amp;Cancel</source>
        <translation>لغو</translation>
    </message>
    <message>
        <source>default</source>
        <translation>پیش فرض</translation>
    </message>
    <message>
        <source>none</source>
        <translation>خالی</translation>
    </message>
    <message>
        <source>Confirm options reset</source>
        <translation>تایید ریست تنظیمات</translation>
    </message>
    <message>
        <source>Client restart required to activate changes.</source>
        <translation>کلاینت نیازمند ریست شدن است برای فعال کردن تغییرات</translation>
    </message>
    <message>
        <source>Client will be shut down. Do you want to proceed?</source>
        <translation>کلاینت خاموش خواهد شد.آیا میخواهید ادامه دهید؟</translation>
    </message>
    <message>
        <source>Configuration options</source>
        <translation>تنظیمات پیکربندی</translation>
    </message>
    <message>
        <source>Error</source>
        <translation>خطا</translation>
    </message>
    <message>
        <source>The configuration file could not be opened.</source>
        <translation>فایل پیکربندی قادر به بازشدن نبود.</translation>
    </message>
    <message>
        <source>This change would require a client restart.</source>
        <translation>تغییرات منوط به ریست کاربر است.</translation>
    </message>
    <message>
        <source>The supplied proxy address is invalid.</source>
        <translation>آدرس پراکسی ارائه شده نامعتبر است.</translation>
    </message>
</context>
<context>
    <name>OverviewPage</name>
    <message>
        <source>Form</source>
        <translation>فرم</translation>
    </message>
    <message>
        <source>The displayed information may be out of date. Your wallet automatically synchronizes with the Bitcoin network after a connection is established, but this process has not completed yet.</source>
        <translation>اطلاعات نمایش داده شده ممکن است روزآمد نباشد. wallet شما به صورت خودکار بعد از برقراری اتصال با شبکه bitcoin به روز می شود اما این فرایند هنوز تکمیل نشده است.</translation>
    </message>
    <message>
        <source>Watch-only:</source>
        <translation>فقط قابل-مشاهده:</translation>
    </message>
    <message>
        <source>Available:</source>
        <translation>در دسترس:</translation>
    </message>
    <message>
        <source>Your current spendable balance</source>
        <translation>موجودی قابل خرج در الان</translation>
    </message>
    <message>
        <source>Pending:</source>
        <translation>در حال انتظار:</translation>
    </message>
    <message>
        <source>Total of transactions that have yet to be confirmed, and do not yet count toward the spendable balance</source>
        <translation>تعداد تراکنشهایی که نیاز به تایید دارند و هنوز در مانده حساب جاری شما به حساب نیامده اند</translation>
    </message>
    <message>
        <source>Mined balance that has not yet matured</source>
        <translation>موجودی استخراج شده هنوز کامل نشده است</translation>
    </message>
    <message>
        <source>Balances</source>
        <translation>موجودی ها</translation>
    </message>
    <message>
        <source>Total:</source>
        <translation>کل:</translation>
    </message>
    <message>
        <source>Your current total balance</source>
        <translation>موجودی شما در همین لحظه</translation>
    </message>
    <message>
        <source>Your current balance in watch-only addresses</source>
        <translation>موجودی شما در همین لحظه در آدرس های Watch only Addresses </translation>
    </message>
    <message>
        <source>Spendable:</source>
        <translation>قابل مصرف:</translation>
    </message>
    <message>
        <source>Recent transactions</source>
        <translation>تراکنش های اخیر</translation>
    </message>
    <message>
        <source>Unconfirmed transactions to watch-only addresses</source>
        <translation>تراکنش های تایید نشده به آدرس های فقط قابل مشاهده watch-only</translation>
    </message>
    <message>
        <source>Mined balance in watch-only addresses that has not yet matured</source>
        <translation>موجودی استخراج شده در آدرس های فقط قابل مشاهده هنوز کامل نشده است</translation>
    </message>
    </context>
<context>
    <name>PaymentServer</name>
    <message>
        <source>Payment request error</source>
        <translation>درخواست پرداخت با خطا مواجه شد</translation>
    </message>
    <message>
        <source>Payment request file handling</source>
        <translation>درحال پردازش درخواست پرداخت</translation>
    </message>
    <message>
        <source>Payment request rejected</source>
        <translation>درخواست پرداخت رد شد</translation>
    </message>
    <message>
        <source>Payment request expired.</source>
        <translation>درخواست پرداخت منقضی شد یا تاریخ آن گذشت.</translation>
    </message>
    <message>
        <source>Payment request is not initialized.</source>
        <translation>درخواست پرداخت, با مقداردهی اولیه یکسان نبود.</translation>
    </message>
    <message>
        <source>Invalid payment request.</source>
        <translation>درخواست پرداخت نامعتبر بود.</translation>
    </message>
    <message>
        <source>Network request error</source>
        <translation>درخواست از شبکه با خطا مواجه شد</translation>
    </message>
    </context>
<context>
    <name>PeerTableModel</name>
    <message>
        <source>Node/Service</source>
        <translation>گره/خدمت</translation>
    </message>
    <message>
        <source>NodeId</source>
        <translation>شناسه گره</translation>
    </message>
    <message>
        <source>Ping</source>
        <translation>پینگ</translation>
    </message>
    <message>
        <source>Sent</source>
        <translation>فرستاده شد</translation>
    </message>
    <message>
        <source>Received</source>
        <translation>دریافت شد</translation>
    </message>
</context>
<context>
    <name>QObject</name>
    <message>
        <source>Amount</source>
        <translation>میزان</translation>
    </message>
    <message>
        <source>None</source>
        <translation>هیچ کدام</translation>
    </message>
    <message>
        <source>N/A</source>
        <translation>موجود نیست</translation>
    </message>
    <message>
        <source>unknown</source>
        <translation>ناشناس</translation>
    </message>
</context>
<context>
    <name>QObject::QObject</name>
    </context>
<context>
    <name>QRImageWidget</name>
    <message>
        <source>&amp;Save Image...</source>
        <translation>&amp;ذخیره کردن Image...</translation>
    </message>
    <message>
        <source>&amp;Copy Image</source>
        <translation>&amp;کپی کردن image</translation>
    </message>
    <message>
        <source>Save QR Code</source>
        <translation>ذحیره کردن Qr Code</translation>
    </message>
    <message>
        <source>PNG Image (*.png)</source>
        <translation>تصویر با فرمت PNG انتخاب(*.png)</translation>
    </message>
</context>
<context>
    <name>RPCConsole</name>
    <message>
        <source>N/A</source>
        <translation>موجود نیست</translation>
    </message>
    <message>
        <source>Client version</source>
        <translation>ویرایش کنسول RPC</translation>
    </message>
    <message>
        <source>&amp;Information</source>
        <translation>&amp;اطلاعات</translation>
    </message>
    <message>
        <source>Debug window</source>
        <translation>پنجره یا صفحه دی باگ</translation>
    </message>
    <message>
        <source>General</source>
        <translation>عمومی</translation>
    </message>
    <message>
        <source>Datadir</source>
        <translation>پوشه داده Datadir</translation>
    </message>
    <message>
        <source>Network</source>
        <translation>شبکه</translation>
    </message>
    <message>
        <source>Name</source>
        <translation>نام</translation>
    </message>
    <message>
        <source>Number of connections</source>
        <translation>تعداد اتصال</translation>
    </message>
    <message>
        <source>Block chain</source>
        <translation>زنجیره مجموعه تراکنش ها</translation>
    </message>
    <message>
        <source>Current number of blocks</source>
        <translation>تعداد زنجیره های حاضر</translation>
    </message>
    <message>
        <source>Current number of transactions</source>
        <translation>تعداد تراکنش ها در حال حاضر</translation>
    </message>
    <message>
        <source>Memory usage</source>
        <translation>حافظه استفاده شده</translation>
    </message>
    <message>
        <source>Wallet: </source>
        <translation>کیف پول:</translation>
    </message>
    <message>
        <source>(none)</source>
        <translation>(هیچ کدام)</translation>
    </message>
    <message>
        <source>&amp;Reset</source>
        <translation>&amp;ریست کردن</translation>
    </message>
    <message>
        <source>Received</source>
        <translation>دریافت شد</translation>
    </message>
    <message>
        <source>Sent</source>
        <translation>فرستاده شد</translation>
    </message>
    <message>
        <source>&amp;Peers</source>
        <translation>&amp;همتاها</translation>
    </message>
    <message>
        <source>Banned peers</source>
        <translation>همتاهای بن شده</translation>
    </message>
    <message>
        <source>Select a peer to view detailed information.</source>
        <translation>انتخاب همتا یا جفت برای جزییات اطلاعات</translation>
    </message>
    <message>
        <source>Whitelisted</source>
        <translation>لیست سفید شده یا لیست سالم WhiteList</translation>
    </message>
    <message>
        <source>Direction</source>
        <translation>مسیر</translation>
    </message>
    <message>
        <source>Version</source>
        <translation>نسخه</translation>
    </message>
    <message>
        <source>Decrease font size</source>
        <translation>کاهش دادن اندازه فونت</translation>
    </message>
    <message>
        <source>Increase font size</source>
        <translation>افزایش دادن اندازه فونت</translation>
    </message>
    <message>
        <source>Services</source>
        <translation>خدمات</translation>
    </message>
    <message>
        <source>Connection Time</source>
        <translation>زمان اتصال</translation>
    </message>
    <message>
        <source>Last Send</source>
        <translation>آخرین ارسال</translation>
    </message>
    <message>
        <source>Last Receive</source>
        <translation>آخرین دریافت</translation>
    </message>
    <message>
        <source>Ping Time</source>
        <translation>مدت زمان پینگ</translation>
    </message>
    <message>
        <source>Ping Wait</source>
        <translation>انتظار پینگ</translation>
    </message>
    <message>
        <source>Min Ping</source>
        <translation>حداقل پینگ</translation>
    </message>
    <message>
        <source>Last block time</source>
        <translation>زمان آخرین بلوک</translation>
    </message>
    <message>
        <source>&amp;Open</source>
        <translation>&amp;بازکردن</translation>
    </message>
    <message>
        <source>&amp;Network Traffic</source>
        <translation>&amp;شلوغی شبکه</translation>
    </message>
    <message>
        <source>Totals</source>
        <translation>جمع کل ها</translation>
    </message>
    <message>
        <source>In:</source>
        <translation>به یا داخل:</translation>
    </message>
    <message>
        <source>Out:</source>
        <translation>خارج شده:</translation>
    </message>
    <message>
        <source>Clear console</source>
        <translation>پاک کردن کنسول</translation>
    </message>
    <message>
        <source>1 &amp;hour</source>
        <translation>1 &amp;ساعت</translation>
    </message>
    <message>
        <source>1 &amp;day</source>
        <translation>1 &amp;روز</translation>
    </message>
    <message>
        <source>1 &amp;week</source>
        <translation>1 &amp;هفته</translation>
    </message>
    <message>
        <source>1 &amp;year</source>
        <translation>1 &amp;سال</translation>
    </message>
    <message>
        <source>&amp;Disconnect</source>
        <translation>&amp;قطع شدن</translation>
    </message>
    <message>
        <source>Ban for</source>
        <translation>بن یا بن شده برای</translation>
    </message>
    <message>
        <source>&amp;Unban</source>
        <translation>&amp;خارج کردن از بن</translation>
    </message>
    <message>
        <source>Network activity disabled</source>
        <translation>فعالیت شبکه غیر فعال شد</translation>
    </message>
    <message>
        <source>never</source>
        <translation>هیچ وقت</translation>
    </message>
    <message>
        <source>Yes</source>
        <translation>بله</translation>
    </message>
    <message>
        <source>No</source>
        <translation>خیر</translation>
    </message>
    <message>
        <source>Unknown</source>
        <translation>ناشناس یا نامعلوم</translation>
    </message>
</context>
<context>
    <name>ReceiveCoinsDialog</name>
    <message>
        <source>&amp;Amount:</source>
        <translation>میزان وجه:</translation>
    </message>
    <message>
        <source>&amp;Label:</source>
        <translation>برچسب:</translation>
    </message>
    <message>
        <source>&amp;Message:</source>
        <translation>پیام:</translation>
    </message>
    <message>
        <source>Use this form to request payments. All fields are &lt;b&gt;optional&lt;/b&gt;.</source>
        <translation>از این فرم استفاده کنید برای درخواست پرداخت ها.تمامی گزینه ها &lt;b&gt;اختیاری&lt;/b&gt;هستند.</translation>
    </message>
    <message>
        <source>Clear all fields of the form.</source>
        <translation>پاک کردن تمامی گزینه های این فرم</translation>
    </message>
    <message>
        <source>Clear</source>
        <translation>پاک کردن</translation>
    </message>
    <message>
        <source>Requested payments history</source>
        <translation>تاریخچه پرداخت های درخواست شده</translation>
    </message>
    <message>
        <source>&amp;Request payment</source>
        <translation>&amp;درخواست پرداخت</translation>
    </message>
    <message>
        <source>Show</source>
        <translation>نمایش</translation>
    </message>
    <message>
        <source>Remove</source>
        <translation>حذف</translation>
    </message>
    <message>
        <source>Copy URI</source>
        <translation>کپی کردن آدرس URL</translation>
    </message>
    <message>
        <source>Copy label</source>
        <translation>کپی برچسب</translation>
    </message>
    <message>
        <source>Copy message</source>
        <translation>کپی کردن پیام</translation>
    </message>
    <message>
        <source>Copy amount</source>
        <translation>کپی مقدار</translation>
    </message>
</context>
<context>
    <name>ReceiveRequestDialog</name>
    <message>
        <source>QR Code</source>
        <translation>کی یو آر کد Qr Code</translation>
    </message>
    <message>
        <source>Copy &amp;URI</source>
        <translation>کپی کردن &amp;آدرس URL</translation>
    </message>
    <message>
        <source>Copy &amp;Address</source>
        <translation>کپی آدرس</translation>
    </message>
    <message>
        <source>&amp;Save Image...</source>
        <translation>&amp;ذخیره کردن تصویر...</translation>
    </message>
    <message>
        <source>Payment information</source>
        <translation>اطلاعات پرداخت</translation>
    </message>
    <message>
        <source>URI</source>
        <translation>آدرس URL</translation>
    </message>
    <message>
        <source>Address</source>
        <translation>آدرس</translation>
    </message>
    <message>
        <source>Amount</source>
        <translation>میزان وجه:</translation>
    </message>
    <message>
        <source>Label</source>
        <translation>برچسب</translation>
    </message>
    <message>
        <source>Message</source>
        <translation>پیام</translation>
    </message>
    <message>
        <source>Wallet</source>
        <translation>کیف پول</translation>
    </message>
    </context>
<context>
    <name>RecentRequestsTableModel</name>
    <message>
        <source>Date</source>
        <translation>تاریخ</translation>
    </message>
    <message>
        <source>Label</source>
        <translation>برچسب</translation>
    </message>
    <message>
        <source>Message</source>
        <translation>پیام</translation>
    </message>
    <message>
        <source>(no label)</source>
        <translation>(برچسب ندارد)</translation>
    </message>
    <message>
        <source>(no message)</source>
        <translation>(بدون پیام)</translation>
    </message>
    <message>
        <source>(no amount requested)</source>
        <translation>(هیچ درخواست پرداخت وجود ندارد)</translation>
    </message>
    <message>
        <source>Requested</source>
        <translation>درخواست شده</translation>
    </message>
</context>
<context>
    <name>SendCoinsDialog</name>
    <message>
        <source>Send Coins</source>
        <translation>سکه های ارسالی</translation>
    </message>
    <message>
        <source>Coin Control Features</source>
        <translation>قابلیت های کنترل کوین</translation>
    </message>
    <message>
        <source>automatically selected</source>
        <translation>به صورت خودکار انتخاب شده</translation>
    </message>
    <message>
        <source>Insufficient funds!</source>
        <translation>وجوه ناکافی</translation>
    </message>
    <message>
        <source>Quantity:</source>
        <translation>مقدار</translation>
    </message>
    <message>
        <source>Bytes:</source>
        <translation>بایت ها:</translation>
    </message>
    <message>
        <source>Amount:</source>
        <translation>میزان وجه:</translation>
    </message>
    <message>
        <source>Fee:</source>
        <translation>هزینه</translation>
    </message>
    <message>
        <source>After Fee:</source>
        <translation>بعد از احتساب کارمزد</translation>
    </message>
    <message>
        <source>Change:</source>
        <translation>تغییر</translation>
    </message>
    <message>
        <source>Custom change address</source>
        <translation>تغییر آدرس مخصوص</translation>
    </message>
    <message>
        <source>Transaction Fee:</source>
        <translation>کارمزد تراکنش:</translation>
    </message>
    <message>
        <source>Choose...</source>
        <translation>انتخاب...</translation>
    </message>
    <message>
        <source>Warning: Fee estimation is currently not possible.</source>
        <translation>هشدار:تخمین کارمزد در حال حاضر امکان پذیر نیست.</translation>
    </message>
    <message>
        <source>collapse fee-settings</source>
        <translation>تنظیمات کاهش کارمزد</translation>
    </message>
    <message>
        <source>Specify a custom fee per kB (1,000 bytes) of the transaction's virtual size.

Note:  Since the fee is calculated on a per-byte basis, a fee of "100 satoshis per kB" for a transaction size of 500 bytes (half of 1 kB) would ultimately yield a fee of only 50 satoshis.</source>
        <translation>مشخص کردن هزینه کارمزد مخصوص به ازاری کیلوبایت(1,000 بایت) حجم مجازی تراکنش

توجه: از آن جایی که کارمزد بر اساس هر بایت محاسبه میشود,هزینه کارمزد"100 ساتوشی بر کیلو بایت"برای تراکنش با حجم 500 بایت(نصف 1 کیلوبایت) کارمزد فقط اندازه 50 ساتوشی خواهد بود.</translation>
    </message>
    <message>
        <source>per kilobyte</source>
        <translation>به ازای هر کیلوبایت</translation>
    </message>
    <message>
        <source>Hide</source>
        <translation>پنهان کردن</translation>
    </message>
    <message>
        <source>Recommended:</source>
        <translation>پیشنهاد شده:</translation>
    </message>
    <message>
        <source>Custom:</source>
        <translation>سفارشی:</translation>
    </message>
    <message>
        <source>(Smart fee not initialized yet. This usually takes a few blocks...)</source>
        <translation>(مقداردهی کارمزد هوشمند هنوز مشخص نشده است.این کارمزد معمولا به اندازه چند بلاک طول میکشد...) </translation>
    </message>
    <message>
        <source>Send to multiple recipients at once</source>
        <translation>ارسال همزمان به گیرنده های متعدد</translation>
    </message>
    <message>
        <source>Add &amp;Recipient</source>
        <translation>اضافه کردن &amp;گیرنده</translation>
    </message>
    <message>
        <source>Clear all fields of the form.</source>
        <translation>پاک کردن تمامی گزینه های این فرم</translation>
    </message>
    <message>
        <source>Dust:</source>
        <translation>گرد و غبار یا داست:</translation>
    </message>
    <message>
        <source>Confirmation time target:</source>
        <translation>هدف زمانی تایید شدن:</translation>
    </message>
    <message>
        <source>Enable Replace-By-Fee</source>
        <translation>فعال کردن جایگذاری دوباره از کارمزد</translation>
    </message>
    <message>
        <source>Clear &amp;All</source>
        <translation>پاک کردن همه</translation>
    </message>
    <message>
        <source>Balance:</source>
        <translation>مانده حساب:</translation>
    </message>
    <message>
        <source>Confirm the send action</source>
        <translation>تایید عملیات ارسال </translation>
    </message>
    <message>
        <source>S&amp;end</source>
        <translation>و ارسال</translation>
    </message>
    <message>
        <source>Copy quantity</source>
        <translation>کپی مقدار</translation>
    </message>
    <message>
        <source>Copy amount</source>
        <translation>کپی مقدار</translation>
    </message>
    <message>
        <source>Copy fee</source>
        <translation>کپی هزینه</translation>
    </message>
    <message>
        <source>Copy after fee</source>
        <translation>کپی کردن بعد از احتساب کارمزد</translation>
    </message>
    <message>
        <source>Copy bytes</source>
        <translation>کپی کردن بایت ها</translation>
    </message>
    <message>
        <source>Copy dust</source>
        <translation>کپی کردن داست:</translation>
    </message>
    <message>
        <source>Copy change</source>
        <translation>کپی کردن تغییر</translation>
    </message>
    <message>
        <source>Are you sure you want to send?</source>
        <translation>آیا برای ارسال کردن یا فرستادن مطمئن هستید؟</translation>
    </message>
    <message>
        <source>or</source>
        <translation>یا</translation>
    </message>
    <message>
        <source>You can increase the fee later (signals Replace-By-Fee, BIP-125).</source>
        <translation>تو میتوانی بعدا هزینه کارمزد را افزایش بدی(signals Replace-By-Fee, BIP-125)</translation>
    </message>
    <message>
        <source>Please, review your transaction.</source>
        <translation>لطفا,تراکنش خود را بازبینی کنید.</translation>
    </message>
    <message>
        <source>Transaction fee</source>
        <translation>کارمزد تراکنش</translation>
    </message>
    <message>
        <source>Total Amount</source>
        <translation>میزان کل</translation>
    </message>
    <message>
        <source>Confirm send coins</source>
        <translation>تایید کردن ارسال کوین ها</translation>
    </message>
    <message>
        <source>The recipient address is not valid. Please recheck.</source>
        <translation>آدرس گیرنده نامعتبر است.لطفا دوباره چک یا بررسی کنید.</translation>
    </message>
    <message>
        <source>The amount to pay must be larger than 0.</source>
        <translation>میزان پولی کخ پرداخت می کنید باید بزرگتر از 0 باشد.</translation>
    </message>
    <message>
        <source>The amount exceeds your balance.</source>
        <translation>این میزان پول بیشتر از موجودی شما است.</translation>
    </message>
    <message>
        <source>Duplicate address found: addresses should only be used once each.</source>
        <translation>آدرس تکراری یافت شد:آدرس ها باید فقط یک بار استفاده شوند.</translation>
    </message>
    <message>
        <source>Transaction creation failed!</source>
        <translation>ایجاد تراکنش با خطا مواجه شد!</translation>
    </message>
    <message>
        <source>Payment request expired.</source>
        <translation>درخواست پرداخت منقضی شد یا تاریخ آن گذشت.</translation>
    </message>
    <message>
        <source>Warning: Invalid Bitcoin address</source>
        <translation>هشدار: آدرس بیت کوین نامعتبر</translation>
    </message>
    <message>
        <source>Warning: Unknown change address</source>
        <translation>هشدار:تغییر آدرس نامعلوم</translation>
    </message>
    <message>
        <source>Confirm custom change address</source>
        <translation>تایید کردن تغییر آدرس سفارشی</translation>
    </message>
    <message>
        <source>The address you selected for change is not part of this wallet. Any or all funds in your wallet may be sent to this address. Are you sure?</source>
        <translation>این آدرس که شما انتخاب کرده اید بخشی از کیف پول شما نیست.هر یا همه دارایی های شما در این کیف پول به این آدرس ارسال خواهد شد.آیا مطمئن هستید؟</translation>
    </message>
    <message>
        <source>(no label)</source>
        <translation>(برچسب ندارد)</translation>
    </message>
</context>
<context>
    <name>SendCoinsEntry</name>
    <message>
        <source>A&amp;mount:</source>
        <translation>میزان وجه</translation>
    </message>
    <message>
        <source>Pay &amp;To:</source>
        <translation>پرداخت به:</translation>
    </message>
    <message>
        <source>&amp;Label:</source>
        <translation>برچسب:</translation>
    </message>
    <message>
        <source>Choose previously used address</source>
        <translation>انتخاب آدرس قبلا استفاده شده</translation>
    </message>
    <message>
        <source>This is a normal payment.</source>
        <translation>این پرداحت,عادی هست.</translation>
    </message>
    <message>
        <source>The Bitcoin address to send the payment to</source>
        <translation>آدرس بیت کوین برای ارسال پرداحت به آن</translation>
    </message>
    <message>
        <source>Alt+A</source>
        <translation>Alt+A</translation>
    </message>
    <message>
        <source>Paste address from clipboard</source>
        <translation>استفاده از آدرس کلیپ بورد</translation>
    </message>
    <message>
        <source>Alt+P</source>
        <translation>Alt+P</translation>
    </message>
    <message>
        <source>Remove this entry</source>
        <translation>پاک کردن این ورودی</translation>
    </message>
    <message>
        <source>Use available balance</source>
        <translation>استفاده از موجودی حساب</translation>
    </message>
    <message>
        <source>Message:</source>
        <translation>پیام:</translation>
    </message>
    <message>
        <source>Pay To:</source>
        <translation>پرداخت به:</translation>
    </message>
    <message>
        <source>Memo:</source>
        <translation>یادداشت:</translation>
    </message>
    </context>
<context>
    <name>SendConfirmationDialog</name>
    <message>
        <source>Yes</source>
        <translation>بله</translation>
    </message>
</context>
<context>
    <name>ShutdownWindow</name>
    <message>
        <source>Do not shut down the computer until this window disappears.</source>
        <translation>تا پیش از بسته شدن این پنجره کامپیوتر خود را خاموش نکنید.</translation>
    </message>
</context>
<context>
    <name>SignVerifyMessageDialog</name>
    <message>
        <source>Signatures - Sign / Verify a Message</source>
        <translation>امضاها -ثبت/تایید پیام</translation>
    </message>
    <message>
        <source>&amp;Sign Message</source>
        <translation>&amp;ثبت پیام </translation>
    </message>
    <message>
        <source>Choose previously used address</source>
        <translation>انتخاب آدرس قبلا استفاده شده</translation>
    </message>
    <message>
        <source>Alt+A</source>
        <translation>Alt+A</translation>
    </message>
    <message>
        <source>Paste address from clipboard</source>
        <translation>آدرس را بر کلیپ بورد کپی کنید</translation>
    </message>
    <message>
        <source>Alt+P</source>
        <translation>Alt+P</translation>
    </message>
    <message>
        <source>Enter the message you want to sign here</source>
        <translation>پیامی که می خواهید امضا کنید را اینجا وارد کنید</translation>
    </message>
    <message>
        <source>Signature</source>
        <translation>امضا</translation>
    </message>
    <message>
        <source>Sign &amp;Message</source>
        <translation>ثبت &amp;پیام</translation>
    </message>
    <message>
        <source>Clear &amp;All</source>
        <translation>پاک کردن همه</translation>
    </message>
    <message>
        <source>&amp;Verify Message</source>
        <translation>تایید پیام</translation>
    </message>
    <message>
        <source>Verify &amp;Message</source>
        <translation>تایید پیام</translation>
    </message>
    <message>
        <source>Click "Sign Message" to generate signature</source>
        <translation>برای تولید امضا "Sign Message" و یا "ثبت پیام" را کلیک کنید</translation>
    </message>
    <message>
        <source>The entered address is invalid.</source>
        <translation>آدرس وارد شده نامعتبر است.</translation>
    </message>
    <message>
        <source>Message signed.</source>
        <translation>پیام ثبت شده</translation>
    </message>
    <message>
        <source>The signature did not match the message digest.</source>
        <translation>این امضا با حرفو پیام همخوانی ندارد</translation>
    </message>
    <message>
        <source>Message verification failed.</source>
        <translation>پیام شما با خطا مواجه شد</translation>
    </message>
    <message>
        <source>Message verified.</source>
        <translation>پیام شما تایید شد</translation>
    </message>
</context>
<context>
    <name>SplashScreen</name>
    <message>
        <source>[testnet]</source>
        <translation>[testnet]</translation>
    </message>
</context>
<context>
    <name>TrafficGraphWidget</name>
    <message>
        <source>KB/s</source>
        <translation>کیلو بایت بر ثانیه</translation>
    </message>
</context>
<context>
    <name>TransactionDesc</name>
    <message>
        <source>Status</source>
        <translation>وضعیت</translation>
    </message>
    <message>
        <source>Date</source>
        <translation>تاریخ</translation>
    </message>
    <message>
        <source>Source</source>
        <translation>منبع</translation>
    </message>
    <message>
        <source>Generated</source>
        <translation>تولید شده</translation>
    </message>
    <message>
        <source>From</source>
        <translation>از</translation>
    </message>
    <message>
        <source>unknown</source>
        <translation>ناشناس</translation>
    </message>
    <message>
        <source>To</source>
        <translation>به</translation>
    </message>
    <message>
        <source>own address</source>
        <translation>آدرس خود</translation>
    </message>
    <message>
        <source>watch-only</source>
        <translation>فقط-با قابلیت دیدن</translation>
    </message>
    <message>
        <source>label</source>
        <translation>برچسب</translation>
    </message>
    <message>
        <source>Credit</source>
        <translation>اعتبار</translation>
    </message>
    <message>
        <source>not accepted</source>
        <translation>قبول نشده</translation>
    </message>
    <message>
        <source>Total credit</source>
        <translation>تمامی اعتبار</translation>
    </message>
    <message>
        <source>Transaction fee</source>
        <translation>کارمزد تراکنش</translation>
    </message>
    <message>
        <source>Net amount</source>
        <translation>میزان وجه دقیق</translation>
    </message>
    <message>
        <source>Message</source>
        <translation>پیام</translation>
    </message>
    <message>
        <source>Comment</source>
        <translation>کامنت</translation>
    </message>
    <message>
        <source>Transaction ID</source>
        <translation>شناسه تراکنش</translation>
    </message>
    <message>
        <source>Transaction total size</source>
        <translation>حجم کل تراکنش</translation>
    </message>
    <message>
        <source>Debug information</source>
        <translation>اطلاعات دی باگ Debug</translation>
    </message>
    <message>
        <source>Transaction</source>
        <translation>تراکنش</translation>
    </message>
<<<<<<< HEAD
    </context>
<context>
    <name>AddressTableModel</name>
    </context>
<context>
    <name>AskPassphraseDialog</name>
=======
>>>>>>> be92be56
    <message>
        <source>Inputs</source>
        <translation>ورودی ها</translation>
    </message>
    <message>
        <source>Amount</source>
        <translation>میزان وجه:</translation>
    </message>
    <message>
        <source>true</source>
        <translation>درست</translation>
    </message>
    <message>
        <source>false</source>
        <translation>نادرست</translation>
    </message>
    </context>
<context>
    <name>TransactionDescDialog</name>
    <message>
        <source>This pane shows a detailed description of the transaction</source>
        <translation>این بخش جزئیات تراکنش را نشان می دهد</translation>
    </message>
    </context>
<context>
    <name>TransactionTableModel</name>
    <message>
        <source>Date</source>
        <translation>تاریخ</translation>
    </message>
    <message>
        <source>Type</source>
        <translation>نوع</translation>
    </message>
    <message>
        <source>Label</source>
        <translation>برچسب</translation>
    </message>
    <message>
        <source>Unconfirmed</source>
        <translation>تایید نشده</translation>
    </message>
    <message>
        <source>Generated but not accepted</source>
        <translation>تولید شده ولی هنوز قبول نشده است</translation>
    </message>
    <message>
        <source>Received with</source>
        <translation>دریافت شده با</translation>
    </message>
    <message>
        <source>Received from</source>
        <translation>دریافت شده از</translation>
    </message>
    <message>
        <source>Sent to</source>
        <translation>ارسال شده به</translation>
    </message>
    <message>
        <source>Payment to yourself</source>
        <translation>پرداخت به خود</translation>
    </message>
    <message>
        <source>Mined</source>
        <translation>استخراج شده</translation>
    </message>
    <message>
        <source>watch-only</source>
        <translation>فقط-با قابلیت دیدن</translation>
    </message>
    <message>
        <source>(n/a)</source>
        <translation>(موجود نیست)</translation>
    </message>
    <message>
        <source>(no label)</source>
        <translation>(برچسب ندارد)</translation>
    </message>
    <message>
        <source>Date and time that the transaction was received.</source>
        <translation>تاریخ و زمان تراکنش دریافت شده است</translation>
    </message>
    <message>
        <source>Type of transaction.</source>
        <translation>نوع تراکنش.</translation>
    </message>
    <message>
        <source>Amount removed from or added to balance.</source>
        <translation> میزان وجه کم شده یا اضافه شده به حساب</translation>
    </message>
</context>
<context>
    <name>TransactionView</name>
    <message>
        <source>All</source>
        <translation>همه</translation>
    </message>
    <message>
        <source>Today</source>
        <translation>امروز</translation>
    </message>
    <message>
        <source>This week</source>
        <translation>این هفته</translation>
    </message>
    <message>
        <source>This month</source>
        <translation>این ماه</translation>
    </message>
    <message>
        <source>Last month</source>
        <translation>ماه گذشته</translation>
    </message>
    <message>
        <source>This year</source>
        <translation>امسال یا این سال</translation>
    </message>
    <message>
        <source>Range...</source>
        <translation>دامنه...</translation>
    </message>
    <message>
        <source>Received with</source>
        <translation>گرفته شده با</translation>
    </message>
    <message>
        <source>Sent to</source>
        <translation>ارسال شده به</translation>
    </message>
    <message>
        <source>To yourself</source>
        <translation>به خودت</translation>
    </message>
    <message>
        <source>Mined</source>
        <translation>استخراج شده</translation>
    </message>
    <message>
        <source>Other</source>
        <translation>بقیه</translation>
    </message>
    <message>
        <source>Enter address, transaction id, or label to search</source>
        <translation>وارد کردن آدرس,شناسه تراکنش, یا برچسب برای جست و جو</translation>
    </message>
    <message>
        <source>Min amount</source>
        <translation>حداقل میزان وجه</translation>
    </message>
    <message>
        <source>Increase transaction fee</source>
        <translation>افزایش کارمزد تراکنش</translation>
    </message>
    <message>
        <source>Copy address</source>
        <translation>کپی آدرس</translation>
    </message>
    <message>
        <source>Copy label</source>
        <translation>کپی برچسب</translation>
    </message>
    <message>
        <source>Copy amount</source>
        <translation>کپی مقدار</translation>
    </message>
    <message>
        <source>Copy transaction ID</source>
        <translation>کپی شناسه تراکنش</translation>
    </message>
    <message>
        <source>Copy full transaction details</source>
        <translation>کپی کردن تمامی اطلاعات تراکنش</translation>
    </message>
    <message>
        <source>Edit label</source>
        <translation>ویرایش کردن برچسب</translation>
    </message>
    <message>
        <source>Show transaction details</source>
        <translation>نشان دادن جرییات تراکنش</translation>
    </message>
    <message>
        <source>Export Transaction History</source>
        <translation>خارج کردن یا بالا بردن سابقه تراکنش ها</translation>
    </message>
<<<<<<< HEAD
    </context>
<context>
    <name>FreespaceChecker</name>
    </context>
<context>
    <name>HelpMessageDialog</name>
=======
>>>>>>> be92be56
    <message>
        <source>Comma separated file (*.csv)</source>
        <translation>فایل سی اس وی (*.csv)</translation>
    </message>
    <message>
        <source>Confirmed</source>
        <translation>تایید شده</translation>
    </message>
    <message>
        <source>Date</source>
        <translation>تاریخ</translation>
    </message>
    <message>
        <source>Type</source>
        <translation>نوع</translation>
    </message>
    <message>
        <source>Label</source>
        <translation>برچسب</translation>
    </message>
    <message>
        <source>Address</source>
        <translation>آدرس</translation>
    </message>
    <message>
        <source>ID</source>
        <translation>شناسه</translation>
    </message>
    <message>
        <source>Exporting Failed</source>
        <translation>گرفتن خروجی به مشکل خورد</translation>
    </message>
    <message>
        <source>Exporting Successful</source>
        <translation>خارج کردن موفقیت آمیز بود Exporting</translation>
    </message>
    <message>
        <source>Range:</source>
        <translation>دامنه:</translation>
    </message>
    <message>
        <source>to</source>
        <translation>به</translation>
    </message>
</context>
<context>
    <name>UnitDisplayStatusBarControl</name>
    </context>
<context>
<<<<<<< HEAD
    <name>PaymentServer</name>
    </context>
<context>
    <name>PeerTableModel</name>
=======
    <name>WalletController</name>
>>>>>>> be92be56
    </context>
<context>
    <name>WalletFrame</name>
    </context>
<context>
<<<<<<< HEAD
    <name>QRImageWidget</name>
    </context>
<context>
    <name>RPCConsole</name>
=======
    <name>WalletModel</name>
>>>>>>> be92be56
    <message>
        <source>Send Coins</source>
        <translation>ارسال کوین ها یا سکه ها</translation>
    </message>
    <message>
        <source>Increasing transaction fee failed</source>
        <translation>افزایش کارمزد تراکنش با خطا مواجه شد</translation>
    </message>
    <message>
        <source>Do you want to increase the fee?</source>
        <translation>آیا میخواهید اندازه کارمزد را افزایش دهید؟</translation>
    </message>
    <message>
        <source>Current fee:</source>
        <translation>کارمزد الان:</translation>
    </message>
    <message>
        <source>Increase:</source>
        <translation>افزایش دادن:</translation>
    </message>
    <message>
        <source>New fee:</source>
        <translation>کارمزد جدید:</translation>
    </message>
    <message>
        <source>Can't sign transaction.</source>
        <translation>نمیتوان تراکنش را ثبت کرد</translation>
    </message>
    <message>
        <source>default wallet</source>
        <translation>کیف پول پیش‌فرض</translation>
    </message>
</context>
<context>
    <name>WalletView</name>
    <message>
        <source>&amp;Export</source>
        <translation>&amp;صدور</translation>
    </message>
<<<<<<< HEAD
    </context>
<context>
    <name>RecentRequestsTableModel</name>
    </context>
<context>
    <name>SendCoinsDialog</name>
=======
>>>>>>> be92be56
    <message>
        <source>Backup Wallet</source>
        <translation>بازیابی یا پشتیبان گیری کیف پول</translation>
    </message>
    <message>
        <source>Backup Failed</source>
        <translation>بازیابی یا پشتیبان گیری با خطا مواجه شد</translation>
    </message>
    <message>
        <source>Backup Successful</source>
        <translation>بازیابی یا  پشتیبان گیری موفقیت آمیز بود.</translation>
    </message>
    <message>
        <source>Cancel</source>
        <translation>لغو</translation>
    </message>
</context>
<context>
    <name>bitcoin-core</name>
    <message>
        <source>Bitcoin Core</source>
        <translation>هسته بیت کوین</translation>
    </message>
    <message>
        <source>Change index out of range</source>
        <translation>تغییر دادن اندیس خارج از دامنه</translation>
    </message>
    <message>
        <source>Copyright (C) %i-%i</source>
        <translation>کپی رایت (C) %i-%i</translation>
    </message>
<<<<<<< HEAD
    </context>
<context>
    <name>SendCoinsEntry</name>
=======
>>>>>>> be92be56
    <message>
        <source>Do you want to rebuild the block database now?</source>
        <translation>آیا میخواهید الان پایگاه داده بلاک را بازسازی کنید؟</translation>
    </message>
    <message>
        <source>Error loading block database</source>
        <translation>خطا در بارگذاری پایگاه داده بلاک block</translation>
    </message>
    <message>
        <source>Error opening block database</source>
        <translation>خطا در بازکردن پایگاه داده بلاک block</translation>
    </message>
    <message>
        <source>Error: Disk space is low!</source>
        <translation>حطا:فضای دیسک کم است!</translation>
    </message>
    <message>
        <source>Importing...</source>
        <translation>در حال وارد کردن...</translation>
    </message>
    <message>
        <source>Invalid amount for -%s=&lt;amount&gt;: '%s'</source>
        <translation>میزان نامعتبر برای  -%s=&lt;amount&gt;: '%s'</translation>
    </message>
    <message>
        <source>Upgrading txindex database</source>
        <translation>ارتقا دادن پایگاه داده اندیس تراکنش ها یا txindex</translation>
    </message>
    <message>
        <source>Loading P2P addresses...</source>
        <translation>در حال بارگذاری آدرس های همتا-به-همتا یا P2P</translation>
    </message>
    <message>
        <source>Loading banlist...</source>
        <translation>در حال بارگذاری لیست بن...</translation>
    </message>
<<<<<<< HEAD
    </context>
<context>
    <name>SendConfirmationDialog</name>
    </context>
<context>
    <name>ShutdownWindow</name>
=======
>>>>>>> be92be56
    <message>
        <source>Not enough file descriptors available.</source>
        <translation>توصیفگرهای فایل به اندازه کافی در دسترس نیست</translation>
    </message>
    <message>
        <source>Unable to generate keys</source>
        <translation>نمیتوان کلید ها را تولید کرد</translation>
    </message>
    <message>
        <source>Upgrading UTXO database</source>
        <translation>ارتقا دادن پایگاه داده UTXO</translation>
    </message>
    <message>
        <source>Verifying blocks...</source>
        <translation>در حال تایید کردن بلاک ها...</translation>
    </message>
    <message>
        <source>The transaction amount is too small to send after the fee has been deducted</source>
        <translation>مبلغ تراکنش کمتر از آن است که پس از کسر هزینه  تراکنش قابل ارسال باشد</translation>
    </message>
    <message>
        <source>Error reading from database, shutting down.</source>
        <translation>خواندن از پایگاه داده با خطا مواجه شد,در حال خاموش شدن.</translation>
    </message>
    <message>
        <source>Information</source>
        <translation>اطلاعات</translation>
    </message>
<<<<<<< HEAD
</context>
<context>
    <name>TrafficGraphWidget</name>
    </context>
<context>
    <name>TransactionDesc</name>
    </context>
<context>
    <name>TransactionDescDialog</name>
=======
>>>>>>> be92be56
    <message>
        <source>Signing transaction failed</source>
        <translation>ثبت تراکنش با خطا مواجه شد</translation>
    </message>
<<<<<<< HEAD
    </context>
<context>
    <name>TransactionTableModel</name>
    </context>
<context>
    <name>TransactionView</name>
    </context>
<context>
    <name>UnitDisplayStatusBarControl</name>
    </context>
<context>
    <name>WalletFrame</name>
    </context>
<context>
    <name>WalletModel</name>
    </context>
<context>
    <name>WalletView</name>
    </context>
<context>
    <name>bitcoin-core</name>
=======
>>>>>>> be92be56
    <message>
        <source>The transaction amount is too small to pay the fee</source>
        <translation>حجم تراکنش بسیار کم است برای پرداخت کارمزد</translation>
    </message>
    <message>
        <source>This is experimental software.</source>
        <translation>این یک نرم افزار تجربی است.</translation>
    </message>
    <message>
        <source>Transaction amount too small</source>
        <translation>حجم تراکنش خیلی کم است</translation>
    </message>
    <message>
        <source>Transaction too large for fee policy</source>
        <translation>حجم تراکنش خیلی زیاد است به خاطر سیاست های کارمزدی بیت کوین</translation>
    </message>
    <message>
        <source>Transaction too large</source>
        <translation>حجم تراکنش خیلی زیاد است</translation>
    </message>
    <message>
        <source>Unable to generate initial keys</source>
        <translation>نمیتوان کلید های اولیه را تولید کرد.</translation>
    </message>
    <message>
        <source>Verifying wallet(s)...</source>
        <translation>در حال تایید شدن کیف پول(ها)...</translation>
    </message>
    <message>
        <source>Warning</source>
        <translation>هشدار</translation>
    </message>
    <message>
        <source>This is the transaction fee you may pay when fee estimates are not available.</source>
        <translation>این هزینه تراکنشی است که در صورت عدم وجود هزینه تخمینی، پرداخت می کنید.</translation>
    </message>
    <message>
        <source>%s is set very high!</source>
        <translation>%s بسیار بزرگ انتخاب شده است.</translation>
    </message>
    <message>
        <source>Keypool ran out, please call keypoolrefill first</source>
        <translation>کلید استخر تمام شده است، لطفاً درخواست کلید استخر را پرنمایید.</translation>
    </message>
    <message>
        <source>Starting network threads...</source>
        <translation>ایجاد نخ‌های شبکه ...</translation>
    </message>
    <message>
<<<<<<< HEAD
        <source>Set the number of threads to service RPC calls (default: %d)</source>
        <translation>تنظیم تعداد ریسمان ها برای سرویس دهی فراخوانی های RPC (پیش فرض: %d)</translation>
=======
        <source>This is the minimum transaction fee you pay on every transaction.</source>
        <translation>این کمترین فی تراکنش است که در هر تراکنش پرداخت می‌نمایید.</translation>
    </message>
    <message>
        <source>Transaction amounts must not be negative</source>
        <translation>مقدار تراکنش نمی‌تواند منفی باشد.</translation>
>>>>>>> be92be56
    </message>
    <message>
        <source>Transaction has too long of a mempool chain</source>
        <translation>تراکنش بیش از حد طولانی از یک زنجیر مهر و موم شده است
</translation>
    </message>
    <message>
        <source>Transaction must have at least one recipient</source>
        <translation>تراکنش باید حداقل یک دریافت کننده داشته باشد</translation>
    </message>
    <message>
        <source>Insufficient funds</source>
        <translation>وجوه ناکافی</translation>
    </message>
    <message>
        <source>Loading block index...</source>
        <translation>لود شدن نمایه بلاکها..</translation>
    </message>
    <message>
        <source>Loading wallet...</source>
        <translation>wallet در حال لود شدن است...</translation>
    </message>
    <message>
        <source>Cannot downgrade wallet</source>
        <translation>قابلیت برگشت به نسخه قبلی برای wallet امکان پذیر نیست</translation>
    </message>
    <message>
        <source>Rescanning...</source>
        <translation>اسکنِ دوباره...</translation>
    </message>
    <message>
        <source>Done loading</source>
        <translation>اتمام لود شدن</translation>
    </message>
    <message>
        <source>Error</source>
        <translation>خطا</translation>
    </message>
</context>
</TS><|MERGE_RESOLUTION|>--- conflicted
+++ resolved
@@ -1960,15 +1960,6 @@
         <source>Transaction</source>
         <translation>تراکنش</translation>
     </message>
-<<<<<<< HEAD
-    </context>
-<context>
-    <name>AddressTableModel</name>
-    </context>
-<context>
-    <name>AskPassphraseDialog</name>
-=======
->>>>>>> be92be56
     <message>
         <source>Inputs</source>
         <translation>ورودی ها</translation>
@@ -1985,7 +1976,7 @@
         <source>false</source>
         <translation>نادرست</translation>
     </message>
-    </context>
+</context>
 <context>
     <name>TransactionDescDialog</name>
     <message>
@@ -2154,15 +2145,6 @@
         <source>Export Transaction History</source>
         <translation>خارج کردن یا بالا بردن سابقه تراکنش ها</translation>
     </message>
-<<<<<<< HEAD
-    </context>
-<context>
-    <name>FreespaceChecker</name>
-    </context>
-<context>
-    <name>HelpMessageDialog</name>
-=======
->>>>>>> be92be56
     <message>
         <source>Comma separated file (*.csv)</source>
         <translation>فایل سی اس وی (*.csv)</translation>
@@ -2212,27 +2194,13 @@
     <name>UnitDisplayStatusBarControl</name>
     </context>
 <context>
-<<<<<<< HEAD
-    <name>PaymentServer</name>
-    </context>
-<context>
-    <name>PeerTableModel</name>
-=======
     <name>WalletController</name>
->>>>>>> be92be56
     </context>
 <context>
     <name>WalletFrame</name>
     </context>
 <context>
-<<<<<<< HEAD
-    <name>QRImageWidget</name>
-    </context>
-<context>
-    <name>RPCConsole</name>
-=======
     <name>WalletModel</name>
->>>>>>> be92be56
     <message>
         <source>Send Coins</source>
         <translation>ارسال کوین ها یا سکه ها</translation>
@@ -2272,15 +2240,6 @@
         <source>&amp;Export</source>
         <translation>&amp;صدور</translation>
     </message>
-<<<<<<< HEAD
-    </context>
-<context>
-    <name>RecentRequestsTableModel</name>
-    </context>
-<context>
-    <name>SendCoinsDialog</name>
-=======
->>>>>>> be92be56
     <message>
         <source>Backup Wallet</source>
         <translation>بازیابی یا پشتیبان گیری کیف پول</translation>
@@ -2312,12 +2271,6 @@
         <source>Copyright (C) %i-%i</source>
         <translation>کپی رایت (C) %i-%i</translation>
     </message>
-<<<<<<< HEAD
-    </context>
-<context>
-    <name>SendCoinsEntry</name>
-=======
->>>>>>> be92be56
     <message>
         <source>Do you want to rebuild the block database now?</source>
         <translation>آیا میخواهید الان پایگاه داده بلاک را بازسازی کنید؟</translation>
@@ -2354,15 +2307,6 @@
         <source>Loading banlist...</source>
         <translation>در حال بارگذاری لیست بن...</translation>
     </message>
-<<<<<<< HEAD
-    </context>
-<context>
-    <name>SendConfirmationDialog</name>
-    </context>
-<context>
-    <name>ShutdownWindow</name>
-=======
->>>>>>> be92be56
     <message>
         <source>Not enough file descriptors available.</source>
         <translation>توصیفگرهای فایل به اندازه کافی در دسترس نیست</translation>
@@ -2391,46 +2335,10 @@
         <source>Information</source>
         <translation>اطلاعات</translation>
     </message>
-<<<<<<< HEAD
-</context>
-<context>
-    <name>TrafficGraphWidget</name>
-    </context>
-<context>
-    <name>TransactionDesc</name>
-    </context>
-<context>
-    <name>TransactionDescDialog</name>
-=======
->>>>>>> be92be56
     <message>
         <source>Signing transaction failed</source>
         <translation>ثبت تراکنش با خطا مواجه شد</translation>
     </message>
-<<<<<<< HEAD
-    </context>
-<context>
-    <name>TransactionTableModel</name>
-    </context>
-<context>
-    <name>TransactionView</name>
-    </context>
-<context>
-    <name>UnitDisplayStatusBarControl</name>
-    </context>
-<context>
-    <name>WalletFrame</name>
-    </context>
-<context>
-    <name>WalletModel</name>
-    </context>
-<context>
-    <name>WalletView</name>
-    </context>
-<context>
-    <name>bitcoin-core</name>
-=======
->>>>>>> be92be56
     <message>
         <source>The transaction amount is too small to pay the fee</source>
         <translation>حجم تراکنش بسیار کم است برای پرداخت کارمزد</translation>
@@ -2480,17 +2388,12 @@
         <translation>ایجاد نخ‌های شبکه ...</translation>
     </message>
     <message>
-<<<<<<< HEAD
-        <source>Set the number of threads to service RPC calls (default: %d)</source>
-        <translation>تنظیم تعداد ریسمان ها برای سرویس دهی فراخوانی های RPC (پیش فرض: %d)</translation>
-=======
         <source>This is the minimum transaction fee you pay on every transaction.</source>
         <translation>این کمترین فی تراکنش است که در هر تراکنش پرداخت می‌نمایید.</translation>
     </message>
     <message>
         <source>Transaction amounts must not be negative</source>
         <translation>مقدار تراکنش نمی‌تواند منفی باشد.</translation>
->>>>>>> be92be56
     </message>
     <message>
         <source>Transaction has too long of a mempool chain</source>
