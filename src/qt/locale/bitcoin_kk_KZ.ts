<TS language="kk_KZ" version="2.1">
<context>
    <name>AddressBookPage</name>
    <message>
        <source>Create a new address</source>
        <translation>Жаңа адрес енгізу</translation>
    </message>
    <message>
        <source>&amp;New</source>
        <translation>Жаңа</translation>
    </message>
    <message>
        <source>Copy the currently selected address to the system clipboard</source>
        <translation>Таңдаған адресті тізімнен жою</translation>
    </message>
    <message>
        <source>C&amp;lose</source>
        <translation>Жабу</translation>
    </message>
    <message>
        <source>&amp;Export</source>
        <translation>Экспорт</translation>
    </message>
    <message>
        <source>&amp;Delete</source>
        <translation>Жою</translation>
    </message>
    </context>
<context>
    <name>AddressTableModel</name>
    </context>
<context>
    <name>AskPassphraseDialog</name>
    <message>
        <source>Enter passphrase</source>
        <translation>Құпия сөзді енгізу</translation>
    </message>
    <message>
        <source>New passphrase</source>
        <translation>Жаңа құпия сөзі</translation>
    </message>
    <message>
        <source>Repeat new passphrase</source>
        <translation>Жаңа құпия сөзді қайта енгізу</translation>
    </message>
    </context>
<context>
    <name>BanTableModel</name>
    </context>
<context>
    <name>BitcoinGUI</name>
    <message>
        <source>&amp;Transactions</source>
        <translation>&amp;Транзакциялар</translation>
    </message>
    <message>
        <source>E&amp;xit</source>
        <translation>Шығу</translation>
    </message>
    <message>
        <source>&amp;Options...</source>
        <translation>Параметрлері</translation>
    </message>
    <message>
        <source>&amp;Backup Wallet...</source>
        <translation>Әмиянды жасыру</translation>
    </message>
    <message>
        <source>&amp;Change Passphrase...</source>
        <translation>Құпия сөзді өзгерту</translation>
    </message>
    <message>
        <source>Bitcoin</source>
        <translation>Биткоин</translation>
    </message>
    <message>
        <source>&amp;Send</source>
        <translation>Жіберу</translation>
    </message>
    <message>
        <source>&amp;Receive</source>
        <translation>Алу</translation>
    </message>
    <message>
        <source>&amp;File</source>
        <translation>Файл</translation>
    </message>
    <message>
        <source>&amp;Help</source>
        <translation>Көмек</translation>
    </message>
    <message>
        <source>%1 behind</source>
        <translation>%1 қалмады</translation>
    </message>
    <message>
        <source>Error</source>
        <translation>қате</translation>
    </message>
    <message>
        <source>Warning</source>
        <translation>Ескерту</translation>
    </message>
    <message>
        <source>Information</source>
        <translation>Информация</translation>
    </message>
    <message>
        <source>Up to date</source>
        <translation>Жаңартылған</translation>
    </message>
    </context>
<context>
    <name>CoinControlDialog</name>
    <message>
        <source>Amount:</source>
        <translation>Саны</translation>
    </message>
    <message>
        <source>Fee:</source>
        <translation>Комиссия</translation>
    </message>
    <message>
        <source>Dust:</source>
        <translation>Шаң</translation>
    </message>
    <message>
        <source>After Fee:</source>
        <translation>Комиссия алу кейін</translation>
    </message>
    <message>
        <source>Amount</source>
        <translation>Саны</translation>
    </message>
    <message>
        <source>Date</source>
        <translation>Күні</translation>
    </message>
    <message>
        <source>Confirmations</source>
        <translation>Растау саны</translation>
    </message>
    <message>
        <source>Confirmed</source>
        <translation>Растық</translation>
    </message>
<<<<<<< HEAD
    <message>
        <source>Priority</source>
        <translation>Басымдық</translation>
    </message>
=======
>>>>>>> be92be56
    </context>
<context>
    <name>EditAddressDialog</name>
    <message>
        <source>&amp;Label</source>
        <translation>таңба</translation>
    </message>
    <message>
        <source>&amp;Address</source>
        <translation>Адрес</translation>
    </message>
    </context>
<context>
    <name>FreespaceChecker</name>
    </context>
<context>
    <name>HelpMessageDialog</name>
    </context>
<context>
    <name>Intro</name>
    <message>
        <source>Bitcoin</source>
        <translation>Биткоин</translation>
    </message>
    <message>
        <source>Error</source>
        <translation>қате</translation>
    </message>
    </context>
<context>
    <name>ModalOverlay</name>
    </context>
<context>
    <name>OpenURIDialog</name>
    </context>
<context>
    <name>OptionsDialog</name>
    <message>
        <source>W&amp;allet</source>
        <translation>Әмиян</translation>
    </message>
    <message>
        <source>Error</source>
        <translation>қате</translation>
    </message>
    </context>
<context>
    <name>OverviewPage</name>
    </context>
<context>
    <name>PaymentServer</name>
    </context>
<context>
    <name>PeerTableModel</name>
    </context>
<context>
    <name>QObject</name>
    <message>
        <source>Amount</source>
        <translation>Саны</translation>
    </message>
    <message>
        <source>%1 and %2</source>
        <translation>%1 немесе %2</translation>
    </message>
    </context>
<context>
    <name>QObject::QObject</name>
    </context>
<context>
    <name>QRImageWidget</name>
    </context>
<context>
    <name>QRImageWidget</name>
    </context>
<context>
    <name>RPCConsole</name>
    <message>
        <source>&amp;Information</source>
        <translation>Информация</translation>
    </message>
    </context>
<context>
    <name>ReceiveCoinsDialog</name>
    <message>
        <source>&amp;Amount:</source>
        <translation>Саны</translation>
    </message>
    </context>
<context>
    <name>ReceiveRequestDialog</name>
    <message>
        <source>Wallet</source>
        <translation>Әмиян</translation>
    </message>
    </context>
<context>
    <name>RecentRequestsTableModel</name>
    </context>
<context>
    <name>RecentRequestsTableModel</name>
    </context>
<context>
    <name>SendCoinsDialog</name>
    <message>
        <source>Amount:</source>
        <translation>Саны</translation>
    </message>
    <message>
        <source>Fee:</source>
        <translation>Комиссия:</translation>
    </message>
    <message>
        <source>After Fee:</source>
        <translation>Комиссия алу кейін:</translation>
    </message>
    <message>
        <source>Dust:</source>
        <translation>Шаң</translation>
    </message>
    </context>
<context>
    <name>SendCoinsEntry</name>
    <message>
        <source>A&amp;mount:</source>
        <translation>Саны</translation>
    </message>
    </context>
<context>
    <name>SendConfirmationDialog</name>
    </context>
<context>
    <name>ShutdownWindow</name>
    </context>
<context>
    <name>SignVerifyMessageDialog</name>
    </context>
<context>
    <name>SplashScreen</name>
    </context>
<context>
    <name>TrafficGraphWidget</name>
    </context>
<context>
    <name>TransactionDesc</name>
    </context>
<context>
    <name>TransactionDescDialog</name>
    </context>
<context>
    <name>TransactionTableModel</name>
    </context>
<context>
    <name>TransactionView</name>
    </context>
<context>
    <name>UnitDisplayStatusBarControl</name>
    </context>
<context>
<<<<<<< HEAD
=======
    <name>WalletController</name>
    </context>
<context>
>>>>>>> be92be56
    <name>WalletFrame</name>
    </context>
<context>
    <name>WalletModel</name>
    </context>
<context>
    <name>WalletView</name>
    </context>
<context>
    <name>bitcoin-core</name>
    <message>
        <source>Information</source>
        <translation>Информация</translation>
    </message>
    <message>
        <source>Transaction amount too small</source>
        <translation>Транзакция өте кішкентай</translation>
    </message>
    <message>
        <source>Transaction too large</source>
        <translation>Транзакция өте үлкен</translation>
    </message>
    <message>
        <source>Warning</source>
        <translation>Ескерту</translation>
    </message>
    <message>
        <source>Error</source>
        <translation>қате</translation>
    </message>
</context>
</TS><|MERGE_RESOLUTION|>--- conflicted
+++ resolved
@@ -144,13 +144,6 @@
         <source>Confirmed</source>
         <translation>Растық</translation>
     </message>
-<<<<<<< HEAD
-    <message>
-        <source>Priority</source>
-        <translation>Басымдық</translation>
-    </message>
-=======
->>>>>>> be92be56
     </context>
 <context>
     <name>EditAddressDialog</name>
@@ -224,9 +217,6 @@
     <name>QRImageWidget</name>
     </context>
 <context>
-    <name>QRImageWidget</name>
-    </context>
-<context>
     <name>RPCConsole</name>
     <message>
         <source>&amp;Information</source>
@@ -251,9 +241,6 @@
     <name>RecentRequestsTableModel</name>
     </context>
 <context>
-    <name>RecentRequestsTableModel</name>
-    </context>
-<context>
     <name>SendCoinsDialog</name>
     <message>
         <source>Amount:</source>
@@ -310,12 +297,9 @@
     <name>UnitDisplayStatusBarControl</name>
     </context>
 <context>
-<<<<<<< HEAD
-=======
     <name>WalletController</name>
     </context>
 <context>
->>>>>>> be92be56
     <name>WalletFrame</name>
     </context>
 <context>
