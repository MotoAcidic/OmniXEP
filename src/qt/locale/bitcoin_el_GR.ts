<TS language="el_GR" version="2.1">
<context>
    <name>AddressBookPage</name>
    <message>
        <source>Right-click to edit address or label</source>
        <translation>Δεξί-κλικ για επεξεργασία της διεύθυνσης ή της ετικέτας</translation>
    </message>
    <message>
        <source>Create a new address</source>
        <translation>Δημιουργία νέας διεύθυνσης</translation>
    </message>
    <message>
        <source>&amp;New</source>
        <translation>&amp;Νέo</translation>
    </message>
    <message>
        <source>Copy the currently selected address to the system clipboard</source>
        <translation>Αντέγραψε την επιλεγμένη διεύθυνση στο πρόχειρο του συστήματος</translation>
    </message>
    <message>
        <source>&amp;Copy</source>
        <translation>&amp;Αντιγραφή</translation>
    </message>
    <message>
        <source>C&amp;lose</source>
        <translation>Κ&amp;λείσιμο</translation>
    </message>
    <message>
        <source>Delete the currently selected address from the list</source>
        <translation>Διαγραφή της επιλεγμένης διεύθυνσης από τη λίστα</translation>
    </message>
    <message>
        <source>Enter address or label to search</source>
        <translation>Αναζήτηση με βάση τη διεύθυνση ή την επιγραφή</translation>
    </message>
    <message>
        <source>Export the data in the current tab to a file</source>
        <translation>Εξαγωγή δεδομένων καρτέλας σε αρχείο</translation>
    </message>
    <message>
        <source>&amp;Export</source>
        <translation>&amp;Εξαγωγή</translation>
    </message>
    <message>
        <source>&amp;Delete</source>
        <translation>&amp;Διαγραφή</translation>
    </message>
<<<<<<< HEAD
    </context>
<context>
    <name>AddressTableModel</name>
    </context>
=======
    <message>
        <source>Choose the address to send coins to</source>
        <translation>Επιλέξτε διεύθυνση αποστολής των νομισμάτων σας</translation>
    </message>
    <message>
        <source>Choose the address to receive coins with</source>
        <translation>Επιλέξτε διεύθυνση παραλαβής νομισμάτων</translation>
    </message>
    <message>
        <source>C&amp;hoose</source>
        <translation>Ε&amp;πιλογή</translation>
    </message>
    <message>
        <source>Sending addresses</source>
        <translation>Διευθύνσεις αποστολής</translation>
    </message>
    <message>
        <source>Receiving addresses</source>
        <translation>Διευθύνσεις λήψης</translation>
    </message>
    <message>
        <source>These are your Bitcoin addresses for sending payments. Always check the amount and the receiving address before sending coins.</source>
        <translation>Αυτές είναι οι Bitcoin διευθύνσεις σας για να στέλνετε πληρωμές. Να ελέγχετε πάντα το ποσό, καθώς και τη διεύθυνση παραλήπτη πριν στείλετε νομίσματα.</translation>
    </message>
    <message>
        <source>These are your Bitcoin addresses for receiving payments. It is recommended to use a new receiving address for each transaction.</source>
        <translation>Αυτές είναι οι Bitcoin διευθύνσεις σας για να λαμβάνετε πληρωμές. Προτείνετε να χρησιμοποιείτε μια νέα διεύθυνση παραλήπτη για κάθε συναλλαγή.</translation>
    </message>
    <message>
        <source>&amp;Copy Address</source>
        <translation>&amp;Αντιγραφή Διεύθυνσης</translation>
    </message>
    <message>
        <source>Copy &amp;Label</source>
        <translation>Αντιγραφή&amp;Ετικέτα</translation>
    </message>
    <message>
        <source>&amp;Edit</source>
        <translation>&amp;Διόρθωση</translation>
    </message>
    <message>
        <source>Export Address List</source>
        <translation>Εξαγωγή Λίστας Διευθύνσεων</translation>
    </message>
    <message>
        <source>Comma separated file (*.csv)</source>
        <translation>Αρχείο οριοθετημένο με κόμματα (*.csv)</translation>
    </message>
    <message>
        <source>Exporting Failed</source>
        <translation>Αποτυχία Εξαγωγής</translation>
    </message>
    <message>
        <source>There was an error trying to save the address list to %1. Please try again.</source>
        <translation>Σφάλμα κατά την προσπάθεια αποθήκευσης της λίστας διευθύνσεων στο %1. Παρακαλώ δοκιμάστε ξανά.</translation>
    </message>
</context>
<context>
    <name>AddressTableModel</name>
    <message>
        <source>Label</source>
        <translation>Ετικέτα</translation>
    </message>
    <message>
        <source>Address</source>
        <translation>Διεύθυνση</translation>
    </message>
    <message>
        <source>(no label)</source>
        <translation>(χωρίς ετικέτα)</translation>
    </message>
</context>
>>>>>>> be92be56
<context>
    <name>AskPassphraseDialog</name>
    <message>
        <source>Passphrase Dialog</source>
        <translation>Φράση πρόσβασης </translation>
    </message>
    <message>
        <source>Enter passphrase</source>
        <translation>Βάλτε κωδικό πρόσβασης</translation>
    </message>
    <message>
        <source>New passphrase</source>
        <translation>&amp;Αλλαγή κωδικού</translation>
    </message>
    <message>
        <source>Repeat new passphrase</source>
        <translation>Επανέλαβε τον νέο κωδικό πρόσβασης</translation>
    </message>
<<<<<<< HEAD
    </context>
=======
    <message>
        <source>Show password</source>
        <translation>Προβολή κωδικού πρόσβασης</translation>
    </message>
    <message>
        <source>Enter the new passphrase to the wallet.&lt;br/&gt;Please use a passphrase of &lt;b&gt;ten or more random characters&lt;/b&gt;, or &lt;b&gt;eight or more words&lt;/b&gt;.</source>
        <translation>Εισάγετε το νέο κωδικό πρόσβασης στο πορτοφόλι. &lt;br/&gt;Παρακαλώ χρησιμοποιείστε έναν κωδικό με &lt;b&gt;δέκα ή περισσότερους τυχαίους χαρακτήρες &lt;/b&gt;, ή &lt;b&gt;οχτώ ή παραπάνω λέξεις &lt;/b&gt;.</translation>
    </message>
    <message>
        <source>Encrypt wallet</source>
        <translation>&amp;Κρυπτογράφηση πορτοφολιού</translation>
    </message>
    <message>
        <source>This operation needs your wallet passphrase to unlock the wallet.</source>
        <translation>Αυτή η ενέργεια χρειάζεται τον κωδικό του πορτοφολιού για να ξεκλειδώσει το πορτοφόλι.</translation>
    </message>
    <message>
        <source>Unlock wallet</source>
        <translation>Ξεκλείδωσε το πορτοφόλι</translation>
    </message>
    <message>
        <source>This operation needs your wallet passphrase to decrypt the wallet.</source>
        <translation>Αυτή η ενέργεια χρειάζεται τον κωδικό του πορτοφολιού για να αποκρυπτογραφήσει το πορτοφόλι.</translation>
    </message>
    <message>
        <source>Decrypt wallet</source>
        <translation>Αποκρυπτογράφησε το πορτοφόλι</translation>
    </message>
    <message>
        <source>Change passphrase</source>
        <translation>Αλλάξτε Φράση Πρόσβασης</translation>
    </message>
    <message>
        <source>Enter the old passphrase and new passphrase to the wallet.</source>
        <translation>Εισάγετε την παλιά φράση κλειδί και την νέα φράση κλειδί στο πορτοφόλι.</translation>
    </message>
    <message>
        <source>Confirm wallet encryption</source>
        <translation>Επιβεβαίωσε κρυπτογράφηση πορτοφολιού</translation>
    </message>
    <message>
        <source>Warning: If you encrypt your wallet and lose your passphrase, you will &lt;b&gt;LOSE ALL OF YOUR BITCOINS&lt;/b&gt;!</source>
        <translation>Προσόχη! Εάν κρυπτογραφήσεις το πορτοφόλι σου και χάσεις τη φράση αποκατάστασης, θα &lt;b&gt; ΧΑΣΕΙΣ ΟΛΑ ΣΟΥ ΤΑ BITCOIN &lt;/b&gt;!</translation>
    </message>
    <message>
        <source>Are you sure you wish to encrypt your wallet?</source>
        <translation>Είστε σίγουρος/η ότι θέλετε να κρυπτογραφήσετε το πορτοφόλι σας;</translation>
    </message>
    <message>
        <source>Wallet encrypted</source>
        <translation>Πορτοφόλι κρυπτογραφήθηκε</translation>
    </message>
    <message>
        <source>IMPORTANT: Any previous backups you have made of your wallet file should be replaced with the newly generated, encrypted wallet file. For security reasons, previous backups of the unencrypted wallet file will become useless as soon as you start using the new, encrypted wallet.</source>
        <translation>ΣΗΜΑΝΤΙΚΟ: Τα προηγούμενα αντίγραφα ασφαλείας που έχετε κάνει από το αρχείο του πορτοφόλιου σας θα πρέπει να αντικατασταθουν με το νέο που δημιουργείται, κρυπτογραφημένο αρχείο πορτοφόλιου. Για λόγους ασφαλείας, τα προηγούμενα αντίγραφα ασφαλείας του μη κρυπτογραφημένου αρχείου πορτοφόλιου θα καταστουν άχρηστα μόλις αρχίσετε να χρησιμοποιείτε το νέο κρυπτογραφημένο πορτοφόλι. </translation>
    </message>
    <message>
        <source>Wallet encryption failed</source>
        <translation>Η κρυπτογράφηση του πορτοφολιού απέτυχε</translation>
    </message>
    <message>
        <source>Wallet encryption failed due to an internal error. Your wallet was not encrypted.</source>
        <translation>Η κρυπτογράφηση του πορτοφολιού απέτυχε λογω εσωτερικού σφάλματος. Το πορτοφολι δεν κρυπτογραφηθηκε.</translation>
    </message>
    <message>
        <source>The supplied passphrases do not match.</source>
        <translation>Οι εισαχθέντες κωδικοί δεν ταιριάζουν.</translation>
    </message>
    <message>
        <source>Wallet unlock failed</source>
        <translation>Το ξεκλείδωμα του πορτοφολιού απέτυχε</translation>
    </message>
    <message>
        <source>The passphrase entered for the wallet decryption was incorrect.</source>
        <translation>Ο κωδικος που εισήχθη για την αποκρυπτογραφηση του πορτοφολιού ήταν λαθος.</translation>
    </message>
    <message>
        <source>Wallet decryption failed</source>
        <translation> Η αποκρυπτογράφηση του πορτοφολιού απέτυχε </translation>
    </message>
    <message>
        <source>Wallet passphrase was successfully changed.</source>
        <translation>Η φράση πρόσβασης άλλαξε επιτυχώς</translation>
    </message>
    <message>
        <source>Warning: The Caps Lock key is on!</source>
        <translation>Προσοχη: το πλήκτρο Caps Lock είναι ενεργο.</translation>
    </message>
</context>
>>>>>>> be92be56
<context>
    <name>BanTableModel</name>
    <message>
        <source>IP/Netmask</source>
        <translation>IP/Netmask</translation>
    </message>
    <message>
        <source>Banned Until</source>
        <translation>Απαγορευμένο έως</translation>
    </message>
</context>
<context>
    <name>BitcoinGUI</name>
    <message>
        <source>Sign &amp;message...</source>
        <translation>Υπογραφή &amp;μηνύματος...</translation>
    </message>
    <message>
        <source>Synchronizing with network...</source>
        <translation>Συγχρονισμός με το δίκτυο...</translation>
    </message>
    <message>
        <source>&amp;Overview</source>
        <translation>&amp;Επισκόπηση</translation>
    </message>
    <message>
        <source>Show general overview of wallet</source>
        <translation>Εμφάνισε τη γενική εικόνα του πορτοφολιού</translation>
    </message>
    <message>
        <source>&amp;Transactions</source>
        <translation>&amp;Συναλλαγές</translation>
    </message>
    <message>
        <source>Browse transaction history</source>
        <translation>Περιήγηση στο ιστορικό συναλλαγών</translation>
    </message>
    <message>
        <source>E&amp;xit</source>
        <translation>Έ&amp;ξοδος</translation>
    </message>
    <message>
        <source>Quit application</source>
        <translation>Έξοδος από την εφαρμογή</translation>
    </message>
    <message>
        <source>&amp;About %1</source>
        <translation>&amp;Περί %1</translation>
    </message>
    <message>
        <source>Show information about %1</source>
        <translation>Εμφάνισε πληροφορίες σχετικά με %1</translation>
    </message>
    <message>
        <source>About &amp;Qt</source>
        <translation>Σχετικά με &amp;Qt</translation>
    </message>
    <message>
        <source>Show information about Qt</source>
        <translation>Εμφάνισε πληροφορίες σχετικά με Qt</translation>
    </message>
    <message>
        <source>&amp;Options...</source>
        <translation>&amp;Επιλογές...</translation>
    </message>
    <message>
        <source>Modify configuration options for %1</source>
        <translation>Επεργασία ρυθμισεων επιλογών για το %1</translation>
    </message>
    <message>
        <source>&amp;Encrypt Wallet...</source>
        <translation>&amp;Κρυπτογράφησε το πορτοφόλι</translation>
    </message>
    <message>
        <source>&amp;Backup Wallet...</source>
        <translation>&amp;Αντίγραφο ασφαλείας του πορτοφολιού</translation>
    </message>
    <message>
        <source>&amp;Change Passphrase...</source>
        <translation>&amp;Άλλαξε Φράση Πρόσβασης</translation>
    </message>
    <message>
        <source>Open &amp;URI...</source>
        <translation>'Ανοιγμα &amp;URI</translation>
    </message>
    <message>
        <source>Wallet:</source>
        <translation>Πορτοφόλι</translation>
    </message>
    <message>
        <source>Click to disable network activity.</source>
        <translation>Κάντε κλικ για να απενεργοποιήσετε το δίκτυο.</translation>
    </message>
    <message>
        <source>Network activity disabled.</source>
        <translation>Η δραστηριότητα δικτύου είναι απενεργοποιημένη.</translation>
    </message>
    <message>
        <source>Click to enable network activity again.</source>
        <translation>Κάντε κλικ για να ενεργοποιήσετε τo δίκτυο ξανά.</translation>
    </message>
    <message>
        <source>Syncing Headers (%1%)...</source>
        <translation>Συγχρονισμός Επικεφαλίδων (%1%)...</translation>
    </message>
    <message>
        <source>Reindexing blocks on disk...</source>
        <translation>Φόρτωση ευρετηρίου μπλοκ στον σκληρό δίσκο...</translation>
    </message>
    <message>
        <source>Send coins to a Bitcoin address</source>
        <translation>Στείλε νομίσματα σε μια διεύθυνση bitcoin</translation>
    </message>
    <message>
        <source>Backup wallet to another location</source>
        <translation>Δημιουργία αντιγράφου ασφαλείας πορτοφολιού σε άλλη τοποθεσία</translation>
    </message>
    <message>
        <source>Change the passphrase used for wallet encryption</source>
        <translation>Αλλαγή του κωδικού κρυπτογράφησης του πορτοφολιού</translation>
    </message>
    <message>
        <source>&amp;Debug window</source>
        <translation>&amp;Παράθυρο αποσφαλμάτωσης</translation>
    </message>
    <message>
        <source>Open debugging and diagnostic console</source>
        <translation>Άνοιγμα κονσόλας αποσφαλμάτωσης και διαγνωστικών</translation>
    </message>
    <message>
        <source>&amp;Verify message...</source>
        <translation>&amp;Επιβεβαίωση μηνύματος</translation>
    </message>
    <message>
        <source>Bitcoin</source>
        <translation>Bitcoin</translation>
    </message>
    <message>
        <source>&amp;Send</source>
        <translation>&amp;Αποστολή</translation>
    </message>
    <message>
        <source>&amp;Receive</source>
        <translation>&amp;Παραλαβή </translation>
    </message>
    <message>
        <source>&amp;Show / Hide</source>
        <translation>&amp;Εμφάνισε/Κρύψε</translation>
    </message>
    <message>
        <source>Show or hide the main Window</source>
        <translation>Εμφάνιση ή απόκρυψη του κεντρικού παραθύρου</translation>
    </message>
    <message>
        <source>Encrypt the private keys that belong to your wallet</source>
        <translation>Κρυπτογραφήστε τα ιδιωτικά κλειδιά που ανήκουν στο πορτοφόλι σας </translation>
    </message>
    <message>
        <source>Sign messages with your Bitcoin addresses to prove you own them</source>
        <translation>Υπογράψτε ένα μήνυμα για να βεβαιώσετε πως είστε ο κάτοχος αυτής της διεύθυνσης</translation>
    </message>
    <message>
        <source>Verify messages to ensure they were signed with specified Bitcoin addresses</source>
        <translation>Υπογράψτε ένα μήνυμα για ν' αποδείξετε πως ανήκει μια συγκεκριμένη διεύθυνση Bitcoin</translation>
    </message>
    <message>
        <source>&amp;File</source>
        <translation>&amp;Αρχείο</translation>
    </message>
    <message>
        <source>&amp;Settings</source>
        <translation>&amp;Ρυθμίσεις</translation>
    </message>
    <message>
        <source>&amp;Help</source>
        <translation>&amp;Βοήθεια</translation>
    </message>
    <message>
        <source>Tabs toolbar</source>
        <translation>Εργαλειοθήκη καρτελών</translation>
    </message>
    <message>
        <source>Request payments (generates QR codes and bitcoin: URIs)</source>
        <translation>Αίτηση πληρωμών (δημιουργεί QR codes και διευθύνσεις bitcoin: )</translation>
    </message>
    <message>
        <source>Show the list of used sending addresses and labels</source>
        <translation>Προβολή της λίστας των χρησιμοποιημένων διευθύνσεων και ετικετών αποστολής</translation>
    </message>
    <message>
        <source>Show the list of used receiving addresses and labels</source>
        <translation>Προβολή της λίστας των χρησιμοποιημένων διευθύνσεων και ετικετών λήψεως</translation>
    </message>
    <message>
        <source>Open a bitcoin: URI or payment request</source>
        <translation>Άνοιγμα bitcoin: URI αίτησης πληρωμής</translation>
    </message>
    <message>
        <source>&amp;Command-line options</source>
        <translation>&amp;Επιλογές γραμμής εντολών</translation>
    </message>
    <message>
        <source>Indexing blocks on disk...</source>
        <translation>Φόρτωση ευρετηρίου μπλοκ στον σκληρο δισκο...</translation>
    </message>
    <message>
        <source>Processing blocks on disk...</source>
        <translation>Φόρτωση ευρετηρίου μπλοκ στον σκληρο δισκο...</translation>
    </message>
    <message>
        <source>%1 behind</source>
        <translation>%1 πίσω</translation>
    </message>
    <message>
        <source>Last received block was generated %1 ago.</source>
        <translation>Το τελευταίο μπλοκ που ελήφθη δημιουργήθηκε %1 πριν.</translation>
    </message>
    <message>
        <source>Transactions after this will not yet be visible.</source>
        <translation>Οι συναλλαγές μετά από αυτό δεν θα είναι ακόμη ορατές.</translation>
    </message>
    <message>
        <source>Error</source>
        <translation>Σφάλμα</translation>
    </message>
    <message>
        <source>Warning</source>
        <translation>Προειδοποίηση</translation>
    </message>
    <message>
        <source>Information</source>
        <translation>Πληροφορία</translation>
    </message>
    <message>
        <source>Up to date</source>
        <translation>Ενημερωμένο</translation>
    </message>
    <message>
        <source>default wallet</source>
        <translation>Προεπιλεγμένο πορτοφόλι</translation>
    </message>
    <message>
        <source>&amp;Window</source>
        <translation>&amp;Παράθυρο</translation>
    </message>
    <message>
        <source>Minimize</source>
        <translation>Ελαχιστοποίηση</translation>
    </message>
    <message>
        <source>Catching up...</source>
        <translation>Ενημέρωση...</translation>
    </message>
    <message>
        <source>Date: %1
</source>
        <translation>Ημερομηνία: %1
</translation>
    </message>
    <message>
        <source>Amount: %1
</source>
        <translation>Ποσό: %1
</translation>
    </message>
    <message>
        <source>Wallet: %1
</source>
        <translation>Πορτοφόλι: %1
</translation>
    </message>
    <message>
        <source>Type: %1
</source>
        <translation>Τύπος: %1
</translation>
    </message>
    <message>
        <source>Label: %1
</source>
        <translation>Ετικέτα: %1
</translation>
    </message>
    <message>
        <source>Address: %1
</source>
        <translation>Διεύθυνση: %1
</translation>
    </message>
    <message>
        <source>Sent transaction</source>
        <translation>Η συναλλαγή απεστάλη</translation>
    </message>
    <message>
        <source>Incoming transaction</source>
        <translation>Εισερχόμενη συναλλαγή</translation>
    </message>
    <message>
        <source>Wallet is &lt;b&gt;encrypted&lt;/b&gt; and currently &lt;b&gt;unlocked&lt;/b&gt;</source>
        <translation>Το πορτοφόλι είναι &lt;b&gt;κρυπτογραφημένο&lt;/b&gt; και &lt;b&gt;ξεκλείδωτο&lt;/b&gt;</translation>
    </message>
    <message>
        <source>Wallet is &lt;b&gt;encrypted&lt;/b&gt; and currently &lt;b&gt;locked&lt;/b&gt;</source>
        <translation>Το πορτοφόλι είναι &lt;b&gt;κρυπτογραφημένο&lt;/b&gt; και &lt;b&gt;κλειδωμένο&lt;/b&gt;</translation>
    </message>
    </context>
<context>
    <name>CoinControlDialog</name>
    <message>
        <source>Coin Selection</source>
        <translation>Επιλογή κερμάτων</translation>
    </message>
    <message>
        <source>Quantity:</source>
        <translation>Ποσότητα:</translation>
    </message>
    <message>
        <source>Bytes:</source>
        <translation>Bytes:</translation>
    </message>
    <message>
        <source>Amount:</source>
        <translation>Ποσό:</translation>
    </message>
    <message>
        <source>Fee:</source>
        <translation>Ταρίφα:</translation>
    </message>
    <message>
        <source>Dust:</source>
        <translation>Σκόνη:</translation>
    </message>
    <message>
        <source>After Fee:</source>
        <translation>Ταρίφα αλλαγής:</translation>
    </message>
    <message>
        <source>Change:</source>
        <translation>Ρέστα:</translation>
    </message>
    <message>
        <source>(un)select all</source>
        <translation>(από)επιλογή όλων</translation>
    </message>
    <message>
        <source>Tree mode</source>
        <translation>Εμφάνιση τύπου δέντρο</translation>
    </message>
    <message>
        <source>List mode</source>
        <translation>Λίστα εντολών</translation>
    </message>
    <message>
        <source>Amount</source>
        <translation>Ποσό</translation>
    </message>
    <message>
        <source>Received with label</source>
        <translation>Παραλήφθηκε με επιγραφή</translation>
    </message>
    <message>
        <source>Received with address</source>
        <translation>Παραλείφθηκε με την εξής διεύθυνση</translation>
    </message>
    <message>
        <source>Date</source>
        <translation>Ημερομηνία</translation>
    </message>
    <message>
        <source>Confirmations</source>
        <translation>Επικυρώσεις</translation>
    </message>
    <message>
        <source>Confirmed</source>
        <translation>Επικυρωμένες</translation>
    </message>
    <message>
        <source>Copy address</source>
        <translation>Αντιγραφή διεύθυνσης</translation>
    </message>
    <message>
        <source>Copy label</source>
        <translation>Αντιγραφή ετικέτας</translation>
    </message>
    <message>
        <source>Copy amount</source>
        <translation>Αντιγραφή ποσού</translation>
    </message>
    <message>
        <source>Copy transaction ID</source>
        <translation>Αντιγραφή ταυτότητας συναλλαγής</translation>
    </message>
    <message>
        <source>Copy quantity</source>
        <translation>Αντιγραφή ποσότητας</translation>
    </message>
    <message>
        <source>Copy fee</source>
        <translation>Αντιγραφή τελών</translation>
    </message>
    <message>
        <source>yes</source>
        <translation>ναι</translation>
    </message>
    <message>
        <source>no</source>
        <translation>όχι</translation>
    </message>
    <message>
        <source>(no label)</source>
        <translation>(χωρίς ετικέτα)</translation>
    </message>
    <message>
        <source>(change)</source>
        <translation>(αλλαγή)</translation>
    </message>
    </context>
<context>
    <name>EditAddressDialog</name>
    <message>
        <source>Edit Address</source>
        <translation>Επεξεργασία Διεύθυνσης</translation>
    </message>
    <message>
        <source>&amp;Label</source>
        <translation>&amp;Επιγραφή</translation>
    </message>
    <message>
        <source>The label associated with this address list entry</source>
        <translation>Η ετικέτα που συνδέεται με αυτήν την καταχώρηση στο βιβλίο διευθύνσεων</translation>
    </message>
    <message>
        <source>The address associated with this address list entry. This can only be modified for sending addresses.</source>
        <translation>Η διεύθυνση σχετίζεται με αυτή την καταχώρηση του βιβλίου διευθύνσεων. Μπορεί να τροποποιηθεί μόνο για τις διευθύνσεις αποστολής.</translation>
    </message>
    <message>
        <source>&amp;Address</source>
        <translation>&amp;Διεύθυνση</translation>
    </message>
<<<<<<< HEAD
    </context>
=======
    <message>
        <source>New sending address</source>
        <translation>Νέα Διεύθυνση Αποστολής</translation>
    </message>
    <message>
        <source>Edit receiving address</source>
        <translation>Διόρθωση Διεύθυνσης Λήψης</translation>
    </message>
    <message>
        <source>Edit sending address</source>
        <translation> Επεξεργασία διεύθυνσης αποστολής</translation>
    </message>
    <message>
        <source>The entered address "%1" is not a valid Bitcoin address.</source>
        <translation>Η διεύθυνση "%1" δεν είναι έγκυρη Bitcoin διεύθυνση.</translation>
    </message>
    <message>
        <source>Address "%1" already exists as a receiving address with label "%2" and so cannot be added as a sending address.</source>
        <translation>Η διεύθυνση "%1"  υπάρχει ήδη ως διεύθυνσης λήψης με ετικέτα "%2" και γιαυτό τον λόγο δεν μπορεί να προστεθεί ως διεύθυνση αποστολής.</translation>
    </message>
    <message>
        <source>The entered address "%1" is already in the address book with label "%2".</source>
        <translation>Η διεύθυνση "%1" βρίσκεται ήδη στο βιβλίο διευθύνσεων με ετικέτα "%2".</translation>
    </message>
    <message>
        <source>Could not unlock wallet.</source>
        <translation>Δεν είναι δυνατό το ξεκλείδωμα του πορτοφολιού.</translation>
    </message>
    <message>
        <source>New key generation failed.</source>
        <translation>Η δημιουργία νέου κλειδιού απέτυχε.</translation>
    </message>
</context>
>>>>>>> be92be56
<context>
    <name>FreespaceChecker</name>
    <message>
        <source>A new data directory will be created.</source>
        <translation>Θα δημιουργηθεί ένας νέος φάκελος δεδομένων.</translation>
    </message>
    <message>
        <source>name</source>
        <translation>όνομα</translation>
    </message>
    <message>
        <source>Directory already exists. Add %1 if you intend to create a new directory here.</source>
        <translation>Κατάλογος ήδη υπάρχει. Προσθήκη %1, αν σκοπεύετε να δημιουργήσετε έναν νέο κατάλογο εδώ.</translation>
    </message>
    <message>
        <source>Path already exists, and is not a directory.</source>
        <translation>Η διαδρομή υπάρχει ήδη αλλά δεν είναι φάκελος</translation>
    </message>
    <message>
        <source>Cannot create data directory here.</source>
        <translation>Δεν μπορεί να δημιουργηθεί φάκελος δεδομένων εδώ.</translation>
    </message>
</context>
<context>
    <name>HelpMessageDialog</name>
    <message>
        <source>version</source>
        <translation>έκδοση</translation>
    </message>
    <message>
        <source>(%1-bit)</source>
        <translation>(%1-bit)</translation>
    </message>
    <message>
        <source>About %1</source>
        <translation>Σχετικά %1</translation>
    </message>
    <message>
        <source>Command-line options</source>
        <translation>Επιλογές γραμμής εντολών</translation>
    </message>
</context>
<context>
    <name>Intro</name>
    <message>
        <source>Welcome</source>
        <translation>Καλώς ήρθατε</translation>
    </message>
    <message>
        <source>Use the default data directory</source>
        <translation>Χρήση του προεπιλεγμένου φακέλου δεδομένων</translation>
    </message>
    <message>
        <source>Use a custom data directory:</source>
        <translation>Προσαρμογή του φακέλου δεδομένων: </translation>
    </message>
    <message>
        <source>Bitcoin</source>
        <translation>Bitcoin</translation>
    </message>
    <message>
        <source>Error: Specified data directory "%1" cannot be created.</source>
        <translation>Σφάλμα: Ο καθορισμένος φάκελος δεδομένων "%1" δεν μπορεί να δημιουργηθεί.</translation>
    </message>
    <message>
        <source>Error</source>
        <translation>Σφάλμα</translation>
    </message>
    <message numerus="yes">
        <source>%n GB of free space available</source>
        <translation><numerusform>%n GB ελεύθερου χώρου διαθέσιμα</numerusform><numerusform>%n GB ελεύθερου χώρου διαθέσιμα</numerusform></translation>
    </message>
    <message numerus="yes">
        <source>(of %n GB needed)</source>
        <translation><numerusform>(από το %n GB που απαιτείται)</numerusform><numerusform>(από τα %n GB που απαιτούνται)</numerusform></translation>
    </message>
</context>
<context>
    <name>ModalOverlay</name>
    <message>
        <source>Form</source>
        <translation>Φόρμα</translation>
    </message>
    <message>
        <source>Unknown...</source>
        <translation>Άγνωστο...</translation>
    </message>
    <message>
        <source>Last block time</source>
        <translation>Χρόνος τελευταίου μπλοκ</translation>
    </message>
    <message>
        <source>Hide</source>
        <translation>Απόκρυψη</translation>
    </message>
    </context>
<context>
    <name>OpenURIDialog</name>
    <message>
        <source>Open URI</source>
        <translation>Άνοιγμα &amp;URI</translation>
    </message>
    <message>
        <source>Open payment request from URI or file</source>
        <translation>Ανοιχτό αίτημα πληρωμής από URI ή από αρχείο</translation>
    </message>
    <message>
        <source>URI:</source>
        <translation>URI:</translation>
    </message>
    <message>
        <source>Select payment request file</source>
        <translation>Επιλέξτε πληρωμή αρχείου αίτησης</translation>
    </message>
    </context>
<context>
    <name>OptionsDialog</name>
    <message>
        <source>Options</source>
        <translation>Ρυθμίσεις</translation>
    </message>
    <message>
        <source>&amp;Main</source>
        <translation>&amp;Κύριο</translation>
    </message>
    <message>
        <source>Size of &amp;database cache</source>
        <translation>Μέγεθος κρυφής μνήμης βάσης δεδομένων.</translation>
    </message>
    <message>
        <source>Number of script &amp;verification threads</source>
        <translation>Αριθμός script και γραμμές επαλήθευσης </translation>
    </message>
    <message>
        <source>IP address of the proxy (e.g. IPv4: 127.0.0.1 / IPv6: ::1)</source>
        <translation>Διεύθυνση IP του διαμεσολαβητή (π.χ. 127.0.0.1  / IPv6: ::1)</translation>
    </message>
    <message>
        <source>Minimize instead of exit the application when the window is closed. When this option is enabled, the application will be closed only after selecting Exit in the menu.</source>
        <translation>Ελαχιστοποίηση αντί για έξοδο κατά το κλείσιμο του παραθύρου. Όταν αυτή η επιλογή είναι ενεργοποιημένη, η εφαρμογή θα κλείνει μόνο αν επιλεχθεί η Έξοδος στο μενού.</translation>
    </message>
    <message>
        <source>Third party URLs (e.g. a block explorer) that appear in the transactions tab as context menu items. %s in the URL is replaced by transaction hash. Multiple URLs are separated by vertical bar |.</source>
        <translation>URLs από τρίτους (π.χ. ένας εξερευνητής μπλοκ) τα οποία εμφανίζονται στην καρτέλα συναλλαγών ως στοιχεία μενού. Το %s στα URL αντικαθίσταται από την τιμή της κατατεμαχισμένης συναλλαγής.</translation>
    </message>
    <message>
        <source>Open Configuration File</source>
        <translation>Άνοιγμα Αρχείου Ρυθμίσεων</translation>
    </message>
    <message>
        <source>Reset all client options to default.</source>
        <translation>Επαναφορά όλων των επιλογών του πελάτη στις αρχικές.</translation>
    </message>
    <message>
        <source>&amp;Reset Options</source>
        <translation>Επαναφορά ρυθμίσεων</translation>
    </message>
    <message>
        <source>&amp;Network</source>
        <translation>&amp;Δίκτυο</translation>
    </message>
    <message>
        <source>GB</source>
        <translation>GB</translation>
    </message>
    <message>
        <source>(0 = auto, &lt;0 = leave that many cores free)</source>
        <translation>(0 = αυτόματο, &lt;0 = ελεύθεροι πυρήνες)</translation>
    </message>
    <message>
        <source>W&amp;allet</source>
        <translation>Π&amp;ορτοφόλι</translation>
    </message>
    <message>
        <source>Expert</source>
        <translation>Έμπειρος</translation>
    </message>
    <message>
        <source>Enable coin &amp;control features</source>
        <translation>Ενεργοποίηση δυνατοτήτων ελέγχου κερμάτων</translation>
    </message>
    <message>
        <source>If you disable the spending of unconfirmed change, the change from a transaction cannot be used until that transaction has at least one confirmation. This also affects how your balance is computed.</source>
        <translation>Εάν απενεργοποιήσετε το ξόδεμα μη επικυρωμένων ρέστων, τα ρέστα από μια συναλλαγή δεν μπορούν να χρησιμοποιηθούν έως ότου αυτή η συναλλαγή έχει έστω μια επικύρωση. Αυτό επίσης επηρεάζει το πως υπολογίζεται το υπόλοιπό σας.</translation>
    </message>
    <message>
        <source>&amp;Spend unconfirmed change</source>
        <translation>&amp;Ξόδεμα μη επικυρωμένων ρέστων</translation>
    </message>
    <message>
        <source>Automatically open the Bitcoin client port on the router. This only works when your router supports UPnP and it is enabled.</source>
        <translation>Αυτόματο άνοιγμα των θυρών Bitcoin στον δρομολογητή. Λειτουργεί μόνο αν ο δρομολογητής σας υποστηρίζει τη λειτουργία UPnP.</translation>
    </message>
    <message>
        <source>Map port using &amp;UPnP</source>
        <translation>Απόδοση θυρών με χρήστη &amp;UPnP</translation>
    </message>
    <message>
        <source>Connect to the Bitcoin network through a SOCKS5 proxy.</source>
        <translation>Σύνδεση στο δίκτυο Bitcoin μέσω διαμεσολαβητή SOCKS5 (π.χ. για σύνδεση μέσω Tor)</translation>
    </message>
    <message>
        <source>&amp;Connect through SOCKS5 proxy (default proxy):</source>
        <translation>&amp;Σύνδεση μέσω διαμεσολαβητή SOCKS5 (προεπιλεγμένος)</translation>
    </message>
    <message>
        <source>Proxy &amp;IP:</source>
        <translation>&amp;IP διαμεσολαβητή:</translation>
    </message>
    <message>
        <source>&amp;Port:</source>
        <translation>&amp;Θύρα:</translation>
    </message>
    <message>
        <source>Port of the proxy (e.g. 9050)</source>
        <translation>Θύρα διαμεσολαβητή</translation>
    </message>
    <message>
        <source>IPv4</source>
        <translation>IPv4</translation>
    </message>
    <message>
        <source>IPv6</source>
        <translation>IPv6</translation>
    </message>
    <message>
        <source>Tor</source>
        <translation>Tor</translation>
    </message>
    <message>
        <source>&amp;Window</source>
        <translation>&amp;Παράθυρο</translation>
    </message>
    <message>
        <source>Show only a tray icon after minimizing the window.</source>
        <translation>Εμφάνιση μόνο εικονιδίου στην περιοχή ειδοποιήσεων κατά την ελαχιστοποίηση.</translation>
    </message>
    <message>
        <source>&amp;Minimize to the tray instead of the taskbar</source>
        <translation>&amp;Ελαχιστοποίηση στην περιοχή ειδοποιήσεων αντί της γραμμής εργασιών</translation>
    </message>
    <message>
        <source>M&amp;inimize on close</source>
        <translation>Ε&amp;λαχιστοποίηση κατά το κλείσιμο</translation>
    </message>
    <message>
        <source>&amp;Display</source>
        <translation>&amp;Απεικόνιση</translation>
    </message>
    <message>
        <source>User Interface &amp;language:</source>
        <translation>Γλώσσα περιβάλλοντος εργασίας:</translation>
    </message>
    <message>
        <source>&amp;Unit to show amounts in:</source>
        <translation>&amp;Μονάδα μέτρησης:</translation>
    </message>
    <message>
        <source>Choose the default subdivision unit to show in the interface and when sending coins.</source>
        <translation>Διαλέξτε την προεπιλεγμένη υποδιαίρεση που θα εμφανίζεται όταν στέλνετε νομίσματα.</translation>
    </message>
    <message>
        <source>Whether to show coin control features or not.</source>
        <translation>Επιλογή κατά πόσο να αναδείχνονται οι δυνατότητες ελέγχου κερμάτων.</translation>
    </message>
    <message>
        <source>&amp;OK</source>
        <translation>&amp;ΟΚ</translation>
    </message>
    <message>
        <source>&amp;Cancel</source>
        <translation>&amp;Ακύρωση</translation>
    </message>
    <message>
        <source>default</source>
        <translation>προεπιλογή</translation>
    </message>
    <message>
        <source>none</source>
        <translation>κανένα</translation>
    </message>
    <message>
        <source>Confirm options reset</source>
        <translation>Επιβεβαίωση των επιλογών επαναφοράς</translation>
    </message>
    <message>
        <source>Client restart required to activate changes.</source>
        <translation>Χρειάζεται επανεκκίνηση του προγράμματος για να ενεργοποιηθούν οι αλλαγές.</translation>
    </message>
    <message>
        <source>Error</source>
        <translation>Σφάλμα</translation>
    </message>
    <message>
        <source>This change would require a client restart.</source>
        <translation>Η αλλαγή αυτή θα χρειαστεί επανεκκίνηση του προγράμματος</translation>
    </message>
    <message>
        <source>The supplied proxy address is invalid.</source>
        <translation>Δεν είναι έγκυρη η διεύθυνση διαμεσολαβητή</translation>
    </message>
</context>
<context>
    <name>OverviewPage</name>
    <message>
        <source>Form</source>
        <translation>Φόρμα</translation>
    </message>
    <message>
        <source>The displayed information may be out of date. Your wallet automatically synchronizes with the Bitcoin network after a connection is established, but this process has not completed yet.</source>
        <translation>Οι πληροφορίες που εμφανίζονται μπορεί να είναι ξεπερασμένες. Το πορτοφόλι σας συγχρονίζεται αυτόματα με το δίκτυο Bitcoin μετά από μια σύνδεση, αλλά αυτή η διαδικασία δεν έχει ακόμη ολοκληρωθεί. </translation>
    </message>
    <message>
        <source>Watch-only:</source>
        <translation>Επίβλεψη μόνο:</translation>
    </message>
    <message>
        <source>Available:</source>
        <translation>Διαθέσιμο:</translation>
    </message>
    <message>
        <source>Your current spendable balance</source>
        <translation>Το τρέχον διαθέσιμο υπόλοιπο</translation>
    </message>
    <message>
        <source>Pending:</source>
        <translation>Εκκρεμούν:</translation>
    </message>
    <message>
        <source>Total of transactions that have yet to be confirmed, and do not yet count toward the spendable balance</source>
        <translation>Το άθροισμα των συναλλαγών που δεν έχουν ακόμα επιβεβαιωθεί και δεν προσμετρώνται στο τρέχον διαθέσιμο υπόλοιπό σας</translation>
    </message>
    <message>
        <source>Immature:</source>
        <translation>Ανώριμος</translation>
    </message>
    <message>
        <source>Mined balance that has not yet matured</source>
        <translation>Εξορυγμένο υπόλοιπο που δεν έχει ακόμα ωριμάσει</translation>
    </message>
    <message>
        <source>Balances</source>
        <translation>Υπόλοιπο:</translation>
    </message>
    <message>
        <source>Total:</source>
        <translation>Σύνολο:</translation>
    </message>
    <message>
        <source>Your current total balance</source>
        <translation>Το τρέχον συνολικό υπόλοιπο</translation>
    </message>
    <message>
        <source>Your current balance in watch-only addresses</source>
        <translation>Το τρέχον υπόλοιπο σας σε διευθύνσεις παρακολούθησης μόνο</translation>
    </message>
    <message>
        <source>Spendable:</source>
        <translation>Ξοδεμένα:</translation>
    </message>
    <message>
        <source>Recent transactions</source>
        <translation>Πρόσφατες συναλλαγές</translation>
    </message>
    <message>
        <source>Unconfirmed transactions to watch-only addresses</source>
        <translation>Μη επικυρωμένες συναλλαγές σε διευθύνσεις παρακολούθησης μόνο</translation>
    </message>
    <message>
        <source>Mined balance in watch-only addresses that has not yet matured</source>
        <translation>Εξορυγμένο υπόλοιπο σε διευθύνσεις παρακολούθησης μόνο που δεν έχει ωριμάσει ακόμα</translation>
    </message>
    <message>
        <source>Current total balance in watch-only addresses</source>
        <translation>Το τρέχον συνολικό υπόλοιπο σε διευθύνσεις παρακολούθησης μόνο</translation>
    </message>
</context>
<context>
    <name>PaymentServer</name>
<<<<<<< HEAD
=======
    <message>
        <source>Payment request error</source>
        <translation>Σφάλμα αίτησης πληρωμής</translation>
    </message>
    <message>
        <source>Cannot start bitcoin: click-to-pay handler</source>
        <translation>Δεν είναι δυνατή η εκκίνηση του bitcoin: χειριστής click-to-pay</translation>
    </message>
    <message>
        <source>URI handling</source>
        <translation>URI χειριστής</translation>
    </message>
    <message>
        <source>Payment request file handling</source>
        <translation>Επεξεργασία αρχείου αίτησης πληρωμής</translation>
    </message>
    <message>
        <source>Payment request rejected</source>
        <translation>Η αίτηση πληρωμής απορρίφθηκε</translation>
    </message>
>>>>>>> be92be56
    </context>
<context>
    <name>PeerTableModel</name>
    <message>
        <source>Sent</source>
        <translation>Αποστολή</translation>
    </message>
    <message>
        <source>Received</source>
        <translation>Παραλήφθησαν</translation>
    </message>
</context>
<context>
    <name>QObject</name>
    <message>
        <source>Amount</source>
        <translation>Ποσό</translation>
    </message>
    <message>
        <source>Enter a Bitcoin address (e.g. %1)</source>
        <translation>Εισάγετε μια διεύθυνση Bitcoin (π.χ. %1)</translation>
    </message>
    <message>
        <source>%1 d</source>
        <translation>%1 d</translation>
    </message>
    <message>
        <source>%1 h</source>
        <translation>%1 h</translation>
    </message>
    <message>
        <source>%1 m</source>
        <translation>%1 m</translation>
    </message>
    <message>
        <source>%1 s</source>
        <translation>%1 s</translation>
    </message>
    <message>
        <source>None</source>
        <translation>Κανένα</translation>
    </message>
    <message>
        <source>N/A</source>
        <translation>Μη διαθέσιμο</translation>
    </message>
    <message>
        <source>%1 ms</source>
        <translation>%1 ms</translation>
    </message>
    <message>
        <source>%1 and %2</source>
        <translation>%1 και %2</translation>
    </message>
    <message>
        <source>%1 B</source>
        <translation>%1 B</translation>
    </message>
    <message>
        <source>%1 KB</source>
        <translation>%1 KB</translation>
    </message>
    <message>
        <source>%1 MB</source>
        <translation>%1 MB</translation>
    </message>
    <message>
        <source>%1 GB</source>
        <translation>%1 GB</translation>
    </message>
    <message>
        <source>unknown</source>
        <translation>Άγνωστο</translation>
    </message>
</context>
<context>
<<<<<<< HEAD
=======
    <name>QObject::QObject</name>
    </context>
<context>
>>>>>>> be92be56
    <name>QRImageWidget</name>
    </context>
<context>
    <name>RPCConsole</name>
    <message>
        <source>N/A</source>
        <translation>Μη διαθέσιμο</translation>
    </message>
    <message>
        <source>Client version</source>
        <translation>Έκδοση Πελάτη</translation>
    </message>
    <message>
        <source>&amp;Information</source>
        <translation>&amp;Πληροφορία</translation>
    </message>
    <message>
        <source>Debug window</source>
        <translation>Παράθυρο αποσφαλμάτωσης</translation>
    </message>
    <message>
        <source>General</source>
        <translation>Γενικά</translation>
    </message>
    <message>
        <source>Using BerkeleyDB version</source>
        <translation>Χρήση BerkeleyDB έκδοσης</translation>
    </message>
    <message>
        <source>Startup time</source>
        <translation>Χρόνος εκκίνησης</translation>
    </message>
    <message>
        <source>Network</source>
        <translation>Δίκτυο</translation>
    </message>
    <message>
        <source>Name</source>
        <translation>Όνομα</translation>
    </message>
    <message>
        <source>Number of connections</source>
        <translation>Αριθμός συνδέσεων</translation>
    </message>
    <message>
        <source>Block chain</source>
        <translation>Αλυσίδα μπλοκ</translation>
    </message>
    <message>
        <source>Current number of blocks</source>
        <translation>Τρέχον αριθμός μπλοκ</translation>
    </message>
    <message>
        <source>Memory usage</source>
        <translation>χρήση Μνήμης</translation>
    </message>
    <message>
        <source>Received</source>
        <translation>Παραλήφθησαν</translation>
    </message>
    <message>
        <source>Sent</source>
        <translation>Αποστολή</translation>
    </message>
    <message>
        <source>&amp;Peers</source>
        <translation>&amp;Χρήστες</translation>
    </message>
    <message>
        <source>Select a peer to view detailed information.</source>
        <translation>Επιλέξτε ένα χρήστη για να δείτε αναλυτικές πληροφορίες.</translation>
    </message>
    <message>
        <source>Version</source>
        <translation>Έκδοση</translation>
    </message>
    <message>
        <source>Decrease font size</source>
        <translation>Μείωση μεγέθους γραμματοσειράς</translation>
    </message>
    <message>
        <source>Increase font size</source>
        <translation>Αύξηση μεγέθους γραμματοσειράς</translation>
    </message>
    <message>
        <source>Services</source>
        <translation>Υπηρεσίες</translation>
    </message>
    <message>
        <source>Ban Score</source>
        <translation>Σκορ Aποκλεισμού</translation>
    </message>
    <message>
        <source>Connection Time</source>
        <translation>Χρόνος σύνδεσης</translation>
    </message>
    <message>
        <source>Last Send</source>
        <translation>Τελευταία αποστολή</translation>
    </message>
    <message>
        <source>Last Receive</source>
        <translation>Τελευταία λήψη</translation>
    </message>
    <message>
        <source>Ping Time</source>
        <translation>Χρόνος καθυστέρησης</translation>
    </message>
    <message>
        <source>Last block time</source>
        <translation>Χρόνος τελευταίου μπλοκ</translation>
    </message>
    <message>
        <source>&amp;Open</source>
        <translation>&amp;Άνοιγμα</translation>
    </message>
    <message>
        <source>&amp;Console</source>
        <translation>&amp;Κονσόλα</translation>
    </message>
    <message>
        <source>&amp;Network Traffic</source>
        <translation>&amp;Κίνηση δικτύου</translation>
    </message>
    <message>
        <source>Totals</source>
        <translation>Σύνολα</translation>
    </message>
    <message>
        <source>In:</source>
        <translation>Εισερχόμενα:</translation>
    </message>
    <message>
        <source>Out:</source>
        <translation>Εξερχόμενα:</translation>
    </message>
    <message>
        <source>Debug log file</source>
        <translation>Αρχείο καταγραφής εντοπισμού σφαλμάτων </translation>
    </message>
    <message>
        <source>Clear console</source>
        <translation>Καθαρισμός κονσόλας</translation>
    </message>
    <message>
        <source>1 &amp;hour</source>
        <translation>1 &amp;ώρα</translation>
    </message>
    <message>
        <source>1 &amp;day</source>
        <translation>1 &amp;μέρα</translation>
    </message>
    <message>
        <source>1 &amp;week</source>
        <translation>1 &amp;εβδομάδα</translation>
    </message>
    <message>
        <source>1 &amp;year</source>
        <translation>1 &amp;χρόνος</translation>
    </message>
    <message>
        <source>via %1</source>
        <translation>μέσω %1</translation>
    </message>
    <message>
        <source>never</source>
        <translation>ποτέ</translation>
    </message>
    <message>
        <source>Inbound</source>
        <translation>Εισερχόμενα</translation>
    </message>
    <message>
        <source>Outbound</source>
        <translation>Εξερχόμενα</translation>
    </message>
    <message>
        <source>Yes</source>
        <translation>Ναι</translation>
    </message>
    <message>
        <source>No</source>
        <translation>Όχι</translation>
    </message>
    <message>
        <source>Unknown</source>
        <translation>Άγνωστο(α)</translation>
    </message>
</context>
<context>
    <name>ReceiveCoinsDialog</name>
    <message>
        <source>&amp;Amount:</source>
        <translation>&amp;Ποσό:</translation>
    </message>
    <message>
        <source>&amp;Label:</source>
        <translation>&amp;Επιγραφή</translation>
    </message>
    <message>
        <source>&amp;Message:</source>
        <translation>&amp;Μήνυμα:</translation>
    </message>
    <message>
        <source>Clear all fields of the form.</source>
        <translation>Καθαρισμός όλων των πεδίων της φόρμας.</translation>
    </message>
    <message>
        <source>Clear</source>
        <translation>Καθαρισμός</translation>
    </message>
    <message>
        <source>&amp;Request payment</source>
        <translation>&amp;Αίτηση πληρωμής</translation>
    </message>
    <message>
        <source>Show</source>
        <translation>Εμφάνιση</translation>
    </message>
    <message>
        <source>Remove the selected entries from the list</source>
        <translation>Αφαίρεση επιλεγμένων καταχωρίσεων από τη λίστα</translation>
    </message>
    <message>
        <source>Remove</source>
        <translation>Αφαίρεση</translation>
    </message>
<<<<<<< HEAD
    </context>
=======
    <message>
        <source>Copy URI</source>
        <translation>Αντιγραφή της επιλεγμένης διεύθυνσης στο πρόχειρο του συστήματος</translation>
    </message>
    <message>
        <source>Copy label</source>
        <translation>Αντιγραφή ετικέτας</translation>
    </message>
    <message>
        <source>Copy message</source>
        <translation>Αντιγραφή μηνύματος</translation>
    </message>
    <message>
        <source>Copy amount</source>
        <translation>Αντιγραφή ποσού</translation>
    </message>
</context>
>>>>>>> be92be56
<context>
    <name>ReceiveRequestDialog</name>
    <message>
        <source>QR Code</source>
        <translation>Κώδικας QR</translation>
    </message>
    <message>
        <source>Copy &amp;URI</source>
        <translation>Αντιγραφή της επιλεγμένης διεύθυνσης στο πρόχειρο του συστήματος</translation>
    </message>
    <message>
        <source>Copy &amp;Address</source>
        <translation>Αντιγραφή &amp;Διεύθυνσης</translation>
    </message>
    <message>
        <source>&amp;Save Image...</source>
        <translation>&amp;Αποθήκευση εικόνας...</translation>
    </message>
<<<<<<< HEAD
    </context>
<context>
    <name>RecentRequestsTableModel</name>
=======
    <message>
        <source>Payment information</source>
        <translation>Πληροφορίες πληρωμής</translation>
    </message>
    <message>
        <source>Address</source>
        <translation>Διεύθυνση</translation>
    </message>
    <message>
        <source>Amount</source>
        <translation>Ποσό</translation>
    </message>
    <message>
        <source>Label</source>
        <translation>Ετικέτα</translation>
    </message>
    <message>
        <source>Message</source>
        <translation>Μήνυμα</translation>
    </message>
    <message>
        <source>Wallet</source>
        <translation>Πορτοφόλι</translation>
    </message>
    </context>
<context>
    <name>RecentRequestsTableModel</name>
    <message>
        <source>Date</source>
        <translation>Ημερομηνία</translation>
    </message>
    <message>
        <source>Label</source>
        <translation>Ετικέτα</translation>
    </message>
    <message>
        <source>Message</source>
        <translation>Μήνυμα</translation>
    </message>
    <message>
        <source>(no label)</source>
        <translation>(χωρίς ετικέτα)</translation>
    </message>
>>>>>>> be92be56
    </context>
<context>
    <name>SendCoinsDialog</name>
    <message>
        <source>Send Coins</source>
        <translation>Αποστολή νομισμάτων</translation>
    </message>
    <message>
        <source>Coin Control Features</source>
        <translation>Χαρακτηριστικά επιλογής κερμάτων</translation>
    </message>
    <message>
        <source>Inputs...</source>
        <translation>Εισροές...</translation>
    </message>
    <message>
        <source>automatically selected</source>
        <translation>επιλεγμένο αυτόματα</translation>
    </message>
    <message>
        <source>Insufficient funds!</source>
        <translation>Ανεπαρκές κεφάλαιο!</translation>
    </message>
    <message>
        <source>Quantity:</source>
        <translation>Ποσότητα:</translation>
    </message>
    <message>
        <source>Bytes:</source>
        <translation>Bytes:</translation>
    </message>
    <message>
        <source>Amount:</source>
        <translation>Ποσό:</translation>
    </message>
    <message>
        <source>Fee:</source>
        <translation>Ταρίφα:</translation>
    </message>
    <message>
        <source>After Fee:</source>
        <translation>Ταρίφα αλλαγής:</translation>
    </message>
    <message>
        <source>Change:</source>
        <translation>Ρέστα:</translation>
    </message>
    <message>
        <source>If this is activated, but the change address is empty or invalid, change will be sent to a newly generated address.</source>
        <translation>Όταν ενεργό, αλλά η διεύθυνση ρέστων είναι κενή ή άκυρη, τα ρέστα θα σταλούν σε μία πρόσφατα δημιουργημένη διεύθυνση.</translation>
    </message>
    <message>
        <source>Custom change address</source>
        <translation>Προσαρμοσμένη διεύθυνση ρέστων</translation>
    </message>
    <message>
        <source>Transaction Fee:</source>
        <translation>Τέλος συναλλαγής:</translation>
    </message>
    <message>
        <source>Choose...</source>
        <translation>Επιλογή...</translation>
    </message>
    <message>
        <source>per kilobyte</source>
        <translation>ανά kilobyte</translation>
    </message>
    <message>
        <source>Hide</source>
        <translation>Απόκρυψη</translation>
    </message>
    <message>
        <source>Recommended:</source>
        <translation>Προτεινόμενο: </translation>
    </message>
    <message>
        <source>Custom:</source>
        <translation>Προσαρμογή:</translation>
    </message>
    <message>
        <source>Send to multiple recipients at once</source>
        <translation>Αποστολή σε πολλούς αποδέκτες ταυτόχρονα</translation>
    </message>
    <message>
        <source>Add &amp;Recipient</source>
        <translation>&amp;Προσθήκη αποδέκτη</translation>
    </message>
    <message>
        <source>Clear all fields of the form.</source>
        <translation>Καθαρισμός όλων των πεδίων της φόρμας.</translation>
    </message>
    <message>
        <source>Dust:</source>
        <translation>Σκόνη:</translation>
    </message>
    <message>
        <source>Clear &amp;All</source>
        <translation>Καθαρισμός &amp;Όλων</translation>
    </message>
    <message>
        <source>Balance:</source>
        <translation>Υπόλοιπο:</translation>
    </message>
    <message>
        <source>Confirm the send action</source>
        <translation>Επιβεβαίωση αποστολής</translation>
    </message>
    <message>
        <source>S&amp;end</source>
        <translation>Αποστολή</translation>
    </message>
    <message>
        <source>Copy quantity</source>
        <translation>Αντιγραφή ποσότητας</translation>
    </message>
    <message>
        <source>Copy amount</source>
        <translation>Αντιγραφή ποσού</translation>
    </message>
    <message>
        <source>Copy fee</source>
        <translation>Αντιγραφή τελών</translation>
    </message>
    <message>
        <source>or</source>
        <translation>ή</translation>
    </message>
    <message>
        <source>Transaction fee</source>
        <translation>Κόστος συναλλαγής</translation>
    </message>
    <message>
        <source>(no label)</source>
        <translation>(χωρίς ετικέτα)</translation>
    </message>
    </context>
<context>
    <name>SendCoinsEntry</name>
    <message>
        <source>A&amp;mount:</source>
        <translation>&amp;Ποσό:</translation>
    </message>
    <message>
        <source>Pay &amp;To:</source>
        <translation>Πληρωμή &amp;σε:</translation>
    </message>
    <message>
        <source>&amp;Label:</source>
        <translation>&amp;Επιγραφή</translation>
    </message>
    <message>
        <source>Choose previously used address</source>
        <translation>Επιλογή διεύθυνσης που έχει ήδη χρησιμοποιηθεί</translation>
    </message>
    <message>
        <source>This is a normal payment.</source>
        <translation>Αυτή είναι μια απλή πληρωμή.</translation>
    </message>
    <message>
        <source>The Bitcoin address to send the payment to</source>
        <translation>Η διεύθυνση Bitcoin που θα σταλεί η πληρωμή</translation>
    </message>
    <message>
        <source>Alt+A</source>
        <translation>Alt+A</translation>
    </message>
    <message>
        <source>Paste address from clipboard</source>
        <translation>Επικόλληση διεύθυνσης από το βιβλίο διευθύνσεων</translation>
    </message>
    <message>
        <source>Alt+P</source>
        <translation>Alt+P</translation>
    </message>
    <message>
        <source>Remove this entry</source>
        <translation>Αφαίρεση αυτής της καταχώρησης</translation>
    </message>
    <message>
        <source>Message:</source>
        <translation>Μήνυμα:</translation>
    </message>
    <message>
        <source>Enter a label for this address to add it to the list of used addresses</source>
        <translation>Εισάγετε μία ετικέτα για αυτή την διεύθυνση για να προστεθεί στη λίστα με τις χρησιμοποιημένες διευθύνσεις</translation>
    </message>
    <message>
        <source>Pay To:</source>
        <translation>Πληρωμή σε:</translation>
    </message>
    <message>
        <source>Memo:</source>
        <translation>Σημείωση:</translation>
    </message>
    </context>
<context>
    <name>SendConfirmationDialog</name>
<<<<<<< HEAD
    </context>
=======
    <message>
        <source>Yes</source>
        <translation>Ναι</translation>
    </message>
</context>
>>>>>>> be92be56
<context>
    <name>ShutdownWindow</name>
    <message>
        <source>Do not shut down the computer until this window disappears.</source>
        <translation>Μην απενεργοποιήσετε τον υπολογιστή μέχρι να κλείσει αυτό το παράθυρο.</translation>
    </message>
</context>
<context>
    <name>SignVerifyMessageDialog</name>
    <message>
        <source>Signatures - Sign / Verify a Message</source>
        <translation>Υπογραφές - Είσοδος / Επαλήθευση Mηνύματος </translation>
    </message>
    <message>
        <source>&amp;Sign Message</source>
        <translation>&amp;Υπογραφή Μηνύματος</translation>
    </message>
    <message>
        <source>The Bitcoin address to sign the message with</source>
        <translation>Διεύθυνση Bitcoin που θα σταλεί το μήνυμα</translation>
    </message>
    <message>
        <source>Choose previously used address</source>
        <translation>Επιλογή διεύθυνσης που έχει ήδη χρησιμοποιηθεί</translation>
    </message>
    <message>
        <source>Alt+A</source>
        <translation>Alt+A</translation>
    </message>
    <message>
        <source>Paste address from clipboard</source>
        <translation>Επικόλληση διεύθυνσης από το βιβλίο διευθύνσεων</translation>
    </message>
    <message>
        <source>Alt+P</source>
        <translation>Alt+P</translation>
    </message>
    <message>
        <source>Enter the message you want to sign here</source>
        <translation>Εισάγετε εδώ το μήνυμα που θέλετε να υπογράψετε</translation>
    </message>
    <message>
        <source>Signature</source>
        <translation>Υπογραφή</translation>
    </message>
    <message>
        <source>Copy the current signature to the system clipboard</source>
        <translation>Αντιγραφή της επιλεγμένης υπογραφής στο πρόχειρο του συστήματος</translation>
    </message>
    <message>
        <source>Sign the message to prove you own this Bitcoin address</source>
        <translation>Υπογράψτε το μήνυμα για να αποδείξετε πως σας ανήκει η συγκεκριμένη διεύθυνση Bitcoin</translation>
    </message>
    <message>
        <source>Sign &amp;Message</source>
        <translation>Υπογραφη μήνυματος</translation>
    </message>
    <message>
        <source>Reset all sign message fields</source>
        <translation>Επαναφορά όλων των πεδίων μήνυματος</translation>
    </message>
    <message>
        <source>Clear &amp;All</source>
        <translation>Καθαρισμός &amp;Όλων</translation>
    </message>
    <message>
        <source>&amp;Verify Message</source>
        <translation>&amp;Επιβεβαίωση Mηνύματος</translation>
    </message>
    <message>
        <source>The Bitcoin address the message was signed with</source>
        <translation>Διεύθυνση Bitcoin με την οποία έχει υπογραφεί το μήνυμα</translation>
    </message>
    <message>
        <source>Verify the message to ensure it was signed with the specified Bitcoin address</source>
        <translation>Επαληθεύστε το μήνυμα για να αποδείξετε πως υπογράφθηκε από τη συγκεκριμένη διεύθυνση Bitcoin</translation>
    </message>
    <message>
        <source>Verify &amp;Message</source>
        <translation>Επιβεβαίωση Mηνύματος</translation>
    </message>
    <message>
        <source>Reset all verify message fields</source>
        <translation>Επαναφορά όλων των πεδίων επαλήθευσης μηνύματος</translation>
    </message>
    </context>
<context>
    <name>SplashScreen</name>
    <message>
        <source>[testnet]</source>
        <translation>[testnet]</translation>
    </message>
</context>
<context>
    <name>TrafficGraphWidget</name>
    <message>
        <source>KB/s</source>
        <translation>KB/s</translation>
    </message>
</context>
<context>
    <name>TransactionDesc</name>
<<<<<<< HEAD
    </context>
<context>
    <name>TransactionDescDialog</name>
    <message>
        <source>This pane shows a detailed description of the transaction</source>
        <translation>Αυτό το παράθυρο δείχνει μια λεπτομερή περιγραφή της συναλλαγής</translation>
    </message>
    </context>
<context>
    <name>TransactionTableModel</name>
    </context>
<context>
    <name>TransactionView</name>
    </context>
<context>
    <name>UnitDisplayStatusBarControl</name>
    <message>
        <source>Unit to show amounts in. Click to select another unit.</source>
        <translation>Μονάδα μέτρησης προβολής ποσών. Κάντε κλικ για επιλογή άλλης μονάδας.</translation>
    </message>
</context>
<context>
    <name>WalletFrame</name>
    </context>
<context>
    <name>WalletModel</name>
    </context>
<context>
    <name>WalletView</name>
    </context>
<context>
    <name>bitcoin-core</name>
=======
>>>>>>> be92be56
    <message>
        <source>Open until %1</source>
        <translation>Ανοιχτό μέχρι %1</translation>
    </message>
    <message>
        <source>0/unconfirmed, %1</source>
        <translation>0/ανεπιβεβαίωτο, %1</translation>
    </message>
    <message>
        <source>Date</source>
        <translation>Ημερομηνία</translation>
    </message>
    <message>
        <source>Source</source>
        <translation>Πηγή</translation>
    </message>
    <message>
        <source>Generated</source>
        <translation>Παράχθηκε</translation>
    </message>
    <message>
        <source>From</source>
        <translation>Από</translation>
    </message>
    <message>
        <source>unknown</source>
        <translation>Άγνωστο</translation>
    </message>
    <message>
        <source>To</source>
        <translation>Προς</translation>
    </message>
    <message>
        <source>own address</source>
        <translation>δική σας διεύθυνση</translation>
    </message>
    <message>
        <source>watch-only</source>
        <translation>παρακολούθηση-μόνο</translation>
    </message>
    <message>
        <source>label</source>
        <translation>ετικέτα</translation>
    </message>
    <message>
        <source>Credit</source>
        <translation>Πίστωση</translation>
    </message>
    <message>
        <source>not accepted</source>
        <translation>μη έγκυρο</translation>
    </message>
    <message>
        <source>Total credit</source>
        <translation>Συνολική πίστωση</translation>
    </message>
    <message>
        <source>Transaction fee</source>
        <translation>Κόστος συναλλαγής</translation>
    </message>
    <message>
        <source>Message</source>
        <translation>Μήνυμα</translation>
    </message>
    <message>
        <source>Amount</source>
        <translation>Ποσό</translation>
    </message>
    </context>
<context>
    <name>TransactionDescDialog</name>
    <message>
        <source>This pane shows a detailed description of the transaction</source>
        <translation>Αυτό το παράθυρο δείχνει μια λεπτομερή περιγραφή της συναλλαγής</translation>
    </message>
    </context>
<context>
    <name>TransactionTableModel</name>
    <message>
        <source>Date</source>
        <translation>Ημερομηνία</translation>
    </message>
    <message>
        <source>Label</source>
        <translation>Ετικέτα</translation>
    </message>
    <message>
        <source>Open until %1</source>
        <translation>Ανοιχτό μέχρι %1</translation>
    </message>
    <message>
        <source>watch-only</source>
        <translation>παρακολούθηση-μόνο</translation>
    </message>
    <message>
        <source>(no label)</source>
        <translation>(χωρίς ετικέτα)</translation>
    </message>
    </context>
<context>
    <name>TransactionView</name>
    <message>
        <source>Copy address</source>
        <translation>Αντιγραφή διεύθυνσης</translation>
    </message>
    <message>
        <source>Copy label</source>
        <translation>Αντιγραφή ετικέτας</translation>
    </message>
    <message>
        <source>Copy amount</source>
        <translation>Αντιγραφή ποσού</translation>
    </message>
    <message>
        <source>Copy transaction ID</source>
        <translation>Αντιγραφή ταυτότητας συναλλαγής</translation>
    </message>
    <message>
        <source>Copy raw transaction</source>
        <translation>Αντιγραφή ανεπεξέργαστης συναλλαγής</translation>
    </message>
    <message>
        <source>Edit label</source>
        <translation>Επεξεργασία ετικέτας</translation>
    </message>
    <message>
        <source>Comma separated file (*.csv)</source>
        <translation>Αρχείο οριοθετημένο με κόμματα (*.csv)</translation>
    </message>
    <message>
        <source>Date</source>
        <translation>Ημερομηνία</translation>
    </message>
    <message>
        <source>Label</source>
        <translation>Ετικέτα</translation>
    </message>
    <message>
        <source>Address</source>
        <translation>Διεύθυνση</translation>
    </message>
    <message>
        <source>Exporting Failed</source>
        <translation>Αποτυχία Εξαγωγής</translation>
    </message>
    </context>
<context>
    <name>UnitDisplayStatusBarControl</name>
    <message>
        <source>Unit to show amounts in. Click to select another unit.</source>
        <translation>Μονάδα μέτρησης προβολής ποσών. Κάντε κλικ για επιλογή άλλης μονάδας.</translation>
    </message>
</context>
<context>
    <name>WalletController</name>
    </context>
<context>
    <name>WalletFrame</name>
    </context>
<context>
    <name>WalletModel</name>
    <message>
        <source>Send Coins</source>
        <translation>Αποστολή νομισμάτων</translation>
    </message>
    <message>
        <source>Increase:</source>
        <translation>Αύξηση:</translation>
    </message>
    <message>
        <source>default wallet</source>
        <translation>Προεπιλεγμένο πορτοφόλι</translation>
    </message>
</context>
<context>
    <name>WalletView</name>
    <message>
        <source>Cancel</source>
        <translation>Ακύρωση</translation>
    </message>
</context>
<context>
    <name>bitcoin-core</name>
    <message>
        <source>Bitcoin Core</source>
        <translation>Bitcoin Core</translation>
    </message>
    <message>
        <source>Corrupted block database detected</source>
        <translation>Εντοπίσθηκε διεφθαρμένη βάση δεδομένων των μπλοκ</translation>
    </message>
    <message>
        <source>Do you want to rebuild the block database now?</source>
        <translation>Θέλετε να δημιουργηθεί τώρα η βάση δεδομένων των μπλοκ;</translation>
    </message>
    <message>
        <source>Error initializing block database</source>
        <translation>Σφάλμα κατά την ενεργοποίηση της βάσης δεδομένων των μπλοκ</translation>
    </message>
    <message>
        <source>Error initializing wallet database environment %s!</source>
        <translation>Σφάλμα κατά την ενεργοποίηση της βάσης δεδομένων πορτοφολιού %s!</translation>
    </message>
    <message>
        <source>Error loading block database</source>
        <translation>Σφάλμα φόρτωσης της βάσης δεδομένων των μπλοκ</translation>
    </message>
    <message>
        <source>Error opening block database</source>
        <translation>Σφάλμα φόρτωσης της βάσης δεδομένων των μπλοκ</translation>
    </message>
    <message>
        <source>Error: Disk space is low!</source>
        <translation>Σφάλμα: Χαμηλός χώρος στο δίσκο!</translation>
    </message>
    <message>
        <source>Failed to listen on any port. Use -listen=0 if you want this.</source>
        <translation>Αποτυχία παρακολούθησης σε οποιαδήποτε θύρα. Χρησιμοποιήστε -listen=0 αν θέλετε αυτό.</translation>
    </message>
    <message>
        <source>Importing...</source>
        <translation>Εισαγωγή...</translation>
    </message>
    <message>
        <source>Not enough file descriptors available.</source>
        <translation>Δεν υπάρχουν αρκετοί περιγραφείς αρχείων διαθέσιμοι.</translation>
    </message>
    <message>
        <source>Verifying blocks...</source>
        <translation>Επαλήθευση των μπλοκ...</translation>
    </message>
    <message>
        <source>Error reading from database, shutting down.</source>
        <translation>Σφάλμα ανάγνωσης από τη βάση δεδομένων, γίνεται τερματισμός.</translation>
    </message>
    <message>
        <source>Information</source>
        <translation>Πληροφορία</translation>
    </message>
    <message>
        <source>Signing transaction failed</source>
        <translation>Η υπογραφή συναλλαγής απέτυχε </translation>
    </message>
    <message>
        <source>This is experimental software.</source>
        <translation>Η εφαρμογή είναι σε πειραματικό στάδιο.</translation>
    </message>
    <message>
        <source>Transaction amount too small</source>
        <translation>Το ποσό της συναλλαγής είναι πολύ μικρό</translation>
    </message>
    <message>
        <source>Transaction too large</source>
        <translation>Η συναλλαγή είναι πολύ μεγάλη</translation>
    </message>
    <message>
        <source>Warning</source>
        <translation>Προειδοποίηση</translation>
    </message>
    <message>
        <source>Zapping all transactions from wallet...</source>
        <translation>Μεταφορά όλων των συναλλαγών από το πορτοφόλι</translation>
    </message>
    <message>
        <source>Unknown network specified in -onlynet: '%s'</source>
        <translation>Έχει οριστεί άγνωστo δίκτυο στο -onlynet: '%s'</translation>
    </message>
    <message>
        <source>Insufficient funds</source>
        <translation>Ανεπαρκές κεφάλαιο</translation>
    </message>
    <message>
        <source>Loading block index...</source>
        <translation>Φόρτωση ευρετηρίου μπλοκ...</translation>
    </message>
    <message>
        <source>Loading wallet...</source>
        <translation>Φόρτωση πορτοφολιού...</translation>
    </message>
    <message>
        <source>Cannot downgrade wallet</source>
        <translation>Δεν μπορώ να υποβαθμίσω το πορτοφόλι</translation>
    </message>
    <message>
        <source>Rescanning...</source>
        <translation>Ανίχνευση...</translation>
    </message>
    <message>
        <source>Done loading</source>
        <translation>Η φόρτωση ολοκληρώθηκε</translation>
    </message>
    <message>
        <source>Error</source>
        <translation>Σφάλμα</translation>
    </message>
</context>
</TS><|MERGE_RESOLUTION|>--- conflicted
+++ resolved
@@ -45,12 +45,6 @@
         <source>&amp;Delete</source>
         <translation>&amp;Διαγραφή</translation>
     </message>
-<<<<<<< HEAD
-    </context>
-<context>
-    <name>AddressTableModel</name>
-    </context>
-=======
     <message>
         <source>Choose the address to send coins to</source>
         <translation>Επιλέξτε διεύθυνση αποστολής των νομισμάτων σας</translation>
@@ -123,7 +117,6 @@
         <translation>(χωρίς ετικέτα)</translation>
     </message>
 </context>
->>>>>>> be92be56
 <context>
     <name>AskPassphraseDialog</name>
     <message>
@@ -142,9 +135,6 @@
         <source>Repeat new passphrase</source>
         <translation>Επανέλαβε τον νέο κωδικό πρόσβασης</translation>
     </message>
-<<<<<<< HEAD
-    </context>
-=======
     <message>
         <source>Show password</source>
         <translation>Προβολή κωδικού πρόσβασης</translation>
@@ -234,7 +224,6 @@
         <translation>Προσοχη: το πλήκτρο Caps Lock είναι ενεργο.</translation>
     </message>
 </context>
->>>>>>> be92be56
 <context>
     <name>BanTableModel</name>
     <message>
@@ -651,7 +640,7 @@
         <source>(change)</source>
         <translation>(αλλαγή)</translation>
     </message>
-    </context>
+</context>
 <context>
     <name>EditAddressDialog</name>
     <message>
@@ -674,9 +663,6 @@
         <source>&amp;Address</source>
         <translation>&amp;Διεύθυνση</translation>
     </message>
-<<<<<<< HEAD
-    </context>
-=======
     <message>
         <source>New sending address</source>
         <translation>Νέα Διεύθυνση Αποστολής</translation>
@@ -710,7 +696,6 @@
         <translation>Η δημιουργία νέου κλειδιού απέτυχε.</translation>
     </message>
 </context>
->>>>>>> be92be56
 <context>
     <name>FreespaceChecker</name>
     <message>
@@ -1090,8 +1075,6 @@
 </context>
 <context>
     <name>PaymentServer</name>
-<<<<<<< HEAD
-=======
     <message>
         <source>Payment request error</source>
         <translation>Σφάλμα αίτησης πληρωμής</translation>
@@ -1112,7 +1095,6 @@
         <source>Payment request rejected</source>
         <translation>Η αίτηση πληρωμής απορρίφθηκε</translation>
     </message>
->>>>>>> be92be56
     </context>
 <context>
     <name>PeerTableModel</name>
@@ -1189,12 +1171,9 @@
     </message>
 </context>
 <context>
-<<<<<<< HEAD
-=======
     <name>QObject::QObject</name>
     </context>
 <context>
->>>>>>> be92be56
     <name>QRImageWidget</name>
     </context>
 <context>
@@ -1422,9 +1401,6 @@
         <source>Remove</source>
         <translation>Αφαίρεση</translation>
     </message>
-<<<<<<< HEAD
-    </context>
-=======
     <message>
         <source>Copy URI</source>
         <translation>Αντιγραφή της επιλεγμένης διεύθυνσης στο πρόχειρο του συστήματος</translation>
@@ -1442,7 +1418,6 @@
         <translation>Αντιγραφή ποσού</translation>
     </message>
 </context>
->>>>>>> be92be56
 <context>
     <name>ReceiveRequestDialog</name>
     <message>
@@ -1461,11 +1436,6 @@
         <source>&amp;Save Image...</source>
         <translation>&amp;Αποθήκευση εικόνας...</translation>
     </message>
-<<<<<<< HEAD
-    </context>
-<context>
-    <name>RecentRequestsTableModel</name>
-=======
     <message>
         <source>Payment information</source>
         <translation>Πληροφορίες πληρωμής</translation>
@@ -1509,7 +1479,6 @@
         <source>(no label)</source>
         <translation>(χωρίς ετικέτα)</translation>
     </message>
->>>>>>> be92be56
     </context>
 <context>
     <name>SendCoinsDialog</name>
@@ -1645,7 +1614,7 @@
         <source>(no label)</source>
         <translation>(χωρίς ετικέτα)</translation>
     </message>
-    </context>
+</context>
 <context>
     <name>SendCoinsEntry</name>
     <message>
@@ -1707,15 +1676,11 @@
     </context>
 <context>
     <name>SendConfirmationDialog</name>
-<<<<<<< HEAD
-    </context>
-=======
     <message>
         <source>Yes</source>
         <translation>Ναι</translation>
     </message>
 </context>
->>>>>>> be92be56
 <context>
     <name>ShutdownWindow</name>
     <message>
@@ -1818,7 +1783,74 @@
 </context>
 <context>
     <name>TransactionDesc</name>
-<<<<<<< HEAD
+    <message>
+        <source>Open until %1</source>
+        <translation>Ανοιχτό μέχρι %1</translation>
+    </message>
+    <message>
+        <source>0/unconfirmed, %1</source>
+        <translation>0/ανεπιβεβαίωτο, %1</translation>
+    </message>
+    <message>
+        <source>Date</source>
+        <translation>Ημερομηνία</translation>
+    </message>
+    <message>
+        <source>Source</source>
+        <translation>Πηγή</translation>
+    </message>
+    <message>
+        <source>Generated</source>
+        <translation>Παράχθηκε</translation>
+    </message>
+    <message>
+        <source>From</source>
+        <translation>Από</translation>
+    </message>
+    <message>
+        <source>unknown</source>
+        <translation>Άγνωστο</translation>
+    </message>
+    <message>
+        <source>To</source>
+        <translation>Προς</translation>
+    </message>
+    <message>
+        <source>own address</source>
+        <translation>δική σας διεύθυνση</translation>
+    </message>
+    <message>
+        <source>watch-only</source>
+        <translation>παρακολούθηση-μόνο</translation>
+    </message>
+    <message>
+        <source>label</source>
+        <translation>ετικέτα</translation>
+    </message>
+    <message>
+        <source>Credit</source>
+        <translation>Πίστωση</translation>
+    </message>
+    <message>
+        <source>not accepted</source>
+        <translation>μη έγκυρο</translation>
+    </message>
+    <message>
+        <source>Total credit</source>
+        <translation>Συνολική πίστωση</translation>
+    </message>
+    <message>
+        <source>Transaction fee</source>
+        <translation>Κόστος συναλλαγής</translation>
+    </message>
+    <message>
+        <source>Message</source>
+        <translation>Μήνυμα</translation>
+    </message>
+    <message>
+        <source>Amount</source>
+        <translation>Ποσό</translation>
+    </message>
     </context>
 <context>
     <name>TransactionDescDialog</name>
@@ -1829,9 +1861,73 @@
     </context>
 <context>
     <name>TransactionTableModel</name>
+    <message>
+        <source>Date</source>
+        <translation>Ημερομηνία</translation>
+    </message>
+    <message>
+        <source>Label</source>
+        <translation>Ετικέτα</translation>
+    </message>
+    <message>
+        <source>Open until %1</source>
+        <translation>Ανοιχτό μέχρι %1</translation>
+    </message>
+    <message>
+        <source>watch-only</source>
+        <translation>παρακολούθηση-μόνο</translation>
+    </message>
+    <message>
+        <source>(no label)</source>
+        <translation>(χωρίς ετικέτα)</translation>
+    </message>
     </context>
 <context>
     <name>TransactionView</name>
+    <message>
+        <source>Copy address</source>
+        <translation>Αντιγραφή διεύθυνσης</translation>
+    </message>
+    <message>
+        <source>Copy label</source>
+        <translation>Αντιγραφή ετικέτας</translation>
+    </message>
+    <message>
+        <source>Copy amount</source>
+        <translation>Αντιγραφή ποσού</translation>
+    </message>
+    <message>
+        <source>Copy transaction ID</source>
+        <translation>Αντιγραφή ταυτότητας συναλλαγής</translation>
+    </message>
+    <message>
+        <source>Copy raw transaction</source>
+        <translation>Αντιγραφή ανεπεξέργαστης συναλλαγής</translation>
+    </message>
+    <message>
+        <source>Edit label</source>
+        <translation>Επεξεργασία ετικέτας</translation>
+    </message>
+    <message>
+        <source>Comma separated file (*.csv)</source>
+        <translation>Αρχείο οριοθετημένο με κόμματα (*.csv)</translation>
+    </message>
+    <message>
+        <source>Date</source>
+        <translation>Ημερομηνία</translation>
+    </message>
+    <message>
+        <source>Label</source>
+        <translation>Ετικέτα</translation>
+    </message>
+    <message>
+        <source>Address</source>
+        <translation>Διεύθυνση</translation>
+    </message>
+    <message>
+        <source>Exporting Failed</source>
+        <translation>Αποτυχία Εξαγωγής</translation>
+    </message>
     </context>
 <context>
     <name>UnitDisplayStatusBarControl</name>
@@ -1841,179 +1937,13 @@
     </message>
 </context>
 <context>
+    <name>WalletController</name>
+    </context>
+<context>
     <name>WalletFrame</name>
     </context>
 <context>
     <name>WalletModel</name>
-    </context>
-<context>
-    <name>WalletView</name>
-    </context>
-<context>
-    <name>bitcoin-core</name>
-=======
->>>>>>> be92be56
-    <message>
-        <source>Open until %1</source>
-        <translation>Ανοιχτό μέχρι %1</translation>
-    </message>
-    <message>
-        <source>0/unconfirmed, %1</source>
-        <translation>0/ανεπιβεβαίωτο, %1</translation>
-    </message>
-    <message>
-        <source>Date</source>
-        <translation>Ημερομηνία</translation>
-    </message>
-    <message>
-        <source>Source</source>
-        <translation>Πηγή</translation>
-    </message>
-    <message>
-        <source>Generated</source>
-        <translation>Παράχθηκε</translation>
-    </message>
-    <message>
-        <source>From</source>
-        <translation>Από</translation>
-    </message>
-    <message>
-        <source>unknown</source>
-        <translation>Άγνωστο</translation>
-    </message>
-    <message>
-        <source>To</source>
-        <translation>Προς</translation>
-    </message>
-    <message>
-        <source>own address</source>
-        <translation>δική σας διεύθυνση</translation>
-    </message>
-    <message>
-        <source>watch-only</source>
-        <translation>παρακολούθηση-μόνο</translation>
-    </message>
-    <message>
-        <source>label</source>
-        <translation>ετικέτα</translation>
-    </message>
-    <message>
-        <source>Credit</source>
-        <translation>Πίστωση</translation>
-    </message>
-    <message>
-        <source>not accepted</source>
-        <translation>μη έγκυρο</translation>
-    </message>
-    <message>
-        <source>Total credit</source>
-        <translation>Συνολική πίστωση</translation>
-    </message>
-    <message>
-        <source>Transaction fee</source>
-        <translation>Κόστος συναλλαγής</translation>
-    </message>
-    <message>
-        <source>Message</source>
-        <translation>Μήνυμα</translation>
-    </message>
-    <message>
-        <source>Amount</source>
-        <translation>Ποσό</translation>
-    </message>
-    </context>
-<context>
-    <name>TransactionDescDialog</name>
-    <message>
-        <source>This pane shows a detailed description of the transaction</source>
-        <translation>Αυτό το παράθυρο δείχνει μια λεπτομερή περιγραφή της συναλλαγής</translation>
-    </message>
-    </context>
-<context>
-    <name>TransactionTableModel</name>
-    <message>
-        <source>Date</source>
-        <translation>Ημερομηνία</translation>
-    </message>
-    <message>
-        <source>Label</source>
-        <translation>Ετικέτα</translation>
-    </message>
-    <message>
-        <source>Open until %1</source>
-        <translation>Ανοιχτό μέχρι %1</translation>
-    </message>
-    <message>
-        <source>watch-only</source>
-        <translation>παρακολούθηση-μόνο</translation>
-    </message>
-    <message>
-        <source>(no label)</source>
-        <translation>(χωρίς ετικέτα)</translation>
-    </message>
-    </context>
-<context>
-    <name>TransactionView</name>
-    <message>
-        <source>Copy address</source>
-        <translation>Αντιγραφή διεύθυνσης</translation>
-    </message>
-    <message>
-        <source>Copy label</source>
-        <translation>Αντιγραφή ετικέτας</translation>
-    </message>
-    <message>
-        <source>Copy amount</source>
-        <translation>Αντιγραφή ποσού</translation>
-    </message>
-    <message>
-        <source>Copy transaction ID</source>
-        <translation>Αντιγραφή ταυτότητας συναλλαγής</translation>
-    </message>
-    <message>
-        <source>Copy raw transaction</source>
-        <translation>Αντιγραφή ανεπεξέργαστης συναλλαγής</translation>
-    </message>
-    <message>
-        <source>Edit label</source>
-        <translation>Επεξεργασία ετικέτας</translation>
-    </message>
-    <message>
-        <source>Comma separated file (*.csv)</source>
-        <translation>Αρχείο οριοθετημένο με κόμματα (*.csv)</translation>
-    </message>
-    <message>
-        <source>Date</source>
-        <translation>Ημερομηνία</translation>
-    </message>
-    <message>
-        <source>Label</source>
-        <translation>Ετικέτα</translation>
-    </message>
-    <message>
-        <source>Address</source>
-        <translation>Διεύθυνση</translation>
-    </message>
-    <message>
-        <source>Exporting Failed</source>
-        <translation>Αποτυχία Εξαγωγής</translation>
-    </message>
-    </context>
-<context>
-    <name>UnitDisplayStatusBarControl</name>
-    <message>
-        <source>Unit to show amounts in. Click to select another unit.</source>
-        <translation>Μονάδα μέτρησης προβολής ποσών. Κάντε κλικ για επιλογή άλλης μονάδας.</translation>
-    </message>
-</context>
-<context>
-    <name>WalletController</name>
-    </context>
-<context>
-    <name>WalletFrame</name>
-    </context>
-<context>
-    <name>WalletModel</name>
     <message>
         <source>Send Coins</source>
         <translation>Αποστολή νομισμάτων</translation>
