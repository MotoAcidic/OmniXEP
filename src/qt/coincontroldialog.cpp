// Copyright (c) 2011-2018 The Bitcoin Core developers
// Distributed under the MIT software license, see the accompanying
// file COPYING or http://www.opensource.org/licenses/mit-license.php.

#if defined(HAVE_CONFIG_H)
#include <config/bitcoin-config.h>
#endif

#include <qt/coincontroldialog.h>
#include <qt/forms/ui_coincontroldialog.h>

#include <qt/addresstablemodel.h>
#include <base58.h>
#include <qt/bitcoinunits.h>
#include <qt/guiutil.h>
#include <qt/optionsmodel.h>
#include <qt/platformstyle.h>
#include <txmempool.h>
#include <qt/walletmodel.h>

#include <wallet/coincontrol.h>
#include <interfaces/node.h>
#include <key_io.h>
#include <policy/fees.h>
#include <policy/policy.h>
#include <validation.h> // For mempool
#include <wallet/fees.h>
#include <wallet/wallet.h>

#include <QApplication>
#include <QCheckBox>
#include <QCursor>
#include <QDialogButtonBox>
#include <QFlags>
#include <QIcon>
#include <QSettings>
#include <QTreeWidget>

QList<CAmount> CoinControlDialog::payAmounts;
bool CoinControlDialog::fSubtractFeeFromAmount = false;

bool CCoinControlWidgetItem::operator<(const QTreeWidgetItem &other) const {
    int column = treeWidget()->sortColumn();
    if (column == CoinControlDialog::COLUMN_AMOUNT || column == CoinControlDialog::COLUMN_DATE || column == CoinControlDialog::COLUMN_CONFIRMATIONS)
        return data(column, Qt::UserRole).toLongLong() < other.data(column, Qt::UserRole).toLongLong();
    return QTreeWidgetItem::operator<(other);
}

<<<<<<< HEAD
CoinControlDialog::CoinControlDialog(const PlatformStyle *platformStyle, QWidget *parent) :
=======
CoinControlDialog::CoinControlDialog(const PlatformStyle *_platformStyle, QWidget *parent) :
>>>>>>> be92be56
    QDialog(parent),
    ui(new Ui::CoinControlDialog),
    model(nullptr),
    platformStyle(_platformStyle)
{
    ui->setupUi(this);

    // context menu actions
    QAction *copyAddressAction = new QAction(tr("Copy address"), this);
    QAction *copyLabelAction = new QAction(tr("Copy label"), this);
    QAction *copyAmountAction = new QAction(tr("Copy amount"), this);
             copyTransactionHashAction = new QAction(tr("Copy transaction ID"), this);  // we need to enable/disable this
             lockAction = new QAction(tr("Lock unspent"), this);                        // we need to enable/disable this
             unlockAction = new QAction(tr("Unlock unspent"), this);                    // we need to enable/disable this

    // context menu
    contextMenu = new QMenu(this);
    contextMenu->addAction(copyAddressAction);
    contextMenu->addAction(copyLabelAction);
    contextMenu->addAction(copyAmountAction);
    contextMenu->addAction(copyTransactionHashAction);
    contextMenu->addSeparator();
    contextMenu->addAction(lockAction);
    contextMenu->addAction(unlockAction);

    // context menu signals
    connect(ui->treeWidget, &QWidget::customContextMenuRequested, this, &CoinControlDialog::showMenu);
    connect(copyAddressAction, &QAction::triggered, this, &CoinControlDialog::copyAddress);
    connect(copyLabelAction, &QAction::triggered, this, &CoinControlDialog::copyLabel);
    connect(copyAmountAction, &QAction::triggered, this, &CoinControlDialog::copyAmount);
    connect(copyTransactionHashAction, &QAction::triggered, this, &CoinControlDialog::copyTransactionHash);
    connect(lockAction, &QAction::triggered, this, &CoinControlDialog::lockCoin);
    connect(unlockAction, &QAction::triggered, this, &CoinControlDialog::unlockCoin);

    // clipboard actions
    QAction *clipboardQuantityAction = new QAction(tr("Copy quantity"), this);
    QAction *clipboardAmountAction = new QAction(tr("Copy amount"), this);
    QAction *clipboardFeeAction = new QAction(tr("Copy fee"), this);
    QAction *clipboardAfterFeeAction = new QAction(tr("Copy after fee"), this);
    QAction *clipboardBytesAction = new QAction(tr("Copy bytes"), this);
    QAction *clipboardLowOutputAction = new QAction(tr("Copy dust"), this);
    QAction *clipboardChangeAction = new QAction(tr("Copy change"), this);

    connect(clipboardQuantityAction, &QAction::triggered, this, &CoinControlDialog::clipboardQuantity);
    connect(clipboardAmountAction, &QAction::triggered, this, &CoinControlDialog::clipboardAmount);
    connect(clipboardFeeAction, &QAction::triggered, this, &CoinControlDialog::clipboardFee);
    connect(clipboardAfterFeeAction, &QAction::triggered, this, &CoinControlDialog::clipboardAfterFee);
    connect(clipboardBytesAction, &QAction::triggered, this, &CoinControlDialog::clipboardBytes);
    connect(clipboardLowOutputAction, &QAction::triggered, this, &CoinControlDialog::clipboardLowOutput);
    connect(clipboardChangeAction, &QAction::triggered, this, &CoinControlDialog::clipboardChange);

    ui->labelCoinControlQuantity->addAction(clipboardQuantityAction);
    ui->labelCoinControlAmount->addAction(clipboardAmountAction);
    ui->labelCoinControlFee->addAction(clipboardFeeAction);
    ui->labelCoinControlAfterFee->addAction(clipboardAfterFeeAction);
    ui->labelCoinControlBytes->addAction(clipboardBytesAction);
    ui->labelCoinControlLowOutput->addAction(clipboardLowOutputAction);
    ui->labelCoinControlChange->addAction(clipboardChangeAction);

    // toggle tree/list mode
    connect(ui->radioTreeMode, &QRadioButton::toggled, this, &CoinControlDialog::radioTreeMode);
    connect(ui->radioListMode, &QRadioButton::toggled, this, &CoinControlDialog::radioListMode);

    // click on checkbox
    connect(ui->treeWidget, &QTreeWidget::itemChanged, this, &CoinControlDialog::viewItemChanged);

    // click on header
    ui->treeWidget->header()->setSectionsClickable(true);
    connect(ui->treeWidget->header(), &QHeaderView::sectionClicked, this, &CoinControlDialog::headerSectionClicked);

    // ok button
    connect(ui->buttonBox, &QDialogButtonBox::clicked, this, &CoinControlDialog::buttonBoxClicked);

    // (un)select all
    connect(ui->pushButtonSelectAll, &QPushButton::clicked, this, &CoinControlDialog::buttonSelectAllClicked);

    ui->treeWidget->setColumnWidth(COLUMN_CHECKBOX, 84);
<<<<<<< HEAD
    ui->treeWidget->setColumnWidth(COLUMN_AMOUNT, 100);
    ui->treeWidget->setColumnWidth(COLUMN_LABEL, 170);
    ui->treeWidget->setColumnWidth(COLUMN_ADDRESS, 290);
    ui->treeWidget->setColumnWidth(COLUMN_DATE, 110);
    ui->treeWidget->setColumnWidth(COLUMN_CONFIRMATIONS, 100);
    ui->treeWidget->setColumnWidth(COLUMN_PRIORITY, 100);
    ui->treeWidget->setColumnHidden(COLUMN_TXHASH, true);         // store transaction hash in this column, but don't show it
    ui->treeWidget->setColumnHidden(COLUMN_VOUT_INDEX, true);     // store vout index in this column, but don't show it
=======
    ui->treeWidget->setColumnWidth(COLUMN_AMOUNT, 110);
    ui->treeWidget->setColumnWidth(COLUMN_LABEL, 190);
    ui->treeWidget->setColumnWidth(COLUMN_ADDRESS, 320);
    ui->treeWidget->setColumnWidth(COLUMN_DATE, 130);
    ui->treeWidget->setColumnWidth(COLUMN_CONFIRMATIONS, 110);
>>>>>>> be92be56

    // default view is sorted by amount desc
    sortView(COLUMN_AMOUNT, Qt::DescendingOrder);

    // restore list mode and sortorder as a convenience feature
    QSettings settings;
    if (settings.contains("nCoinControlMode") && !settings.value("nCoinControlMode").toBool())
        ui->radioTreeMode->click();
    if (settings.contains("nCoinControlSortColumn") && settings.contains("nCoinControlSortOrder"))
        sortView(settings.value("nCoinControlSortColumn").toInt(), (static_cast<Qt::SortOrder>(settings.value("nCoinControlSortOrder").toInt())));
}

CoinControlDialog::~CoinControlDialog()
{
    QSettings settings;
    settings.setValue("nCoinControlMode", ui->radioListMode->isChecked());
    settings.setValue("nCoinControlSortColumn", sortColumn);
    settings.setValue("nCoinControlSortOrder", (int)sortOrder);

    delete ui;
}

void CoinControlDialog::setModel(WalletModel *_model)
{
    this->model = _model;

    if(_model && _model->getOptionsModel() && _model->getAddressTableModel())
    {
        updateView();
        updateLabelLocked();
        CoinControlDialog::updateLabels(_model, this);
    }
}

// ok button
void CoinControlDialog::buttonBoxClicked(QAbstractButton* button)
{
    if (ui->buttonBox->buttonRole(button) == QDialogButtonBox::AcceptRole)
        done(QDialog::Accepted); // closes the dialog
}

// (un)select all
void CoinControlDialog::buttonSelectAllClicked()
{
    Qt::CheckState state = Qt::Checked;
    for (int i = 0; i < ui->treeWidget->topLevelItemCount(); i++)
    {
        if (ui->treeWidget->topLevelItem(i)->checkState(COLUMN_CHECKBOX) != Qt::Unchecked)
        {
            state = Qt::Unchecked;
            break;
        }
    }
    ui->treeWidget->setEnabled(false);
    for (int i = 0; i < ui->treeWidget->topLevelItemCount(); i++)
            if (ui->treeWidget->topLevelItem(i)->checkState(COLUMN_CHECKBOX) != state)
                ui->treeWidget->topLevelItem(i)->setCheckState(COLUMN_CHECKBOX, state);
    ui->treeWidget->setEnabled(true);
    if (state == Qt::Unchecked)
        coinControl()->UnSelectAll(); // just to be sure
    CoinControlDialog::updateLabels(model, this);
}

// context menu
void CoinControlDialog::showMenu(const QPoint &point)
{
    QTreeWidgetItem *item = ui->treeWidget->itemAt(point);
    if(item)
    {
        contextMenuItem = item;

        // disable some items (like Copy Transaction ID, lock, unlock) for tree roots in context menu
        if (item->data(COLUMN_ADDRESS, TxHashRole).toString().length() == 64) // transaction hash is 64 characters (this means it is a child node, so it is not a parent node in tree mode)
        {
            copyTransactionHashAction->setEnabled(true);
            if (model->wallet().isLockedCoin(COutPoint(uint256S(item->data(COLUMN_ADDRESS, TxHashRole).toString().toStdString()), item->data(COLUMN_ADDRESS, VOutRole).toUInt())))
            {
                lockAction->setEnabled(false);
                unlockAction->setEnabled(true);
            }
            else
            {
                lockAction->setEnabled(true);
                unlockAction->setEnabled(false);
            }
        }
        else // this means click on parent node in tree mode -> disable all
        {
            copyTransactionHashAction->setEnabled(false);
            lockAction->setEnabled(false);
            unlockAction->setEnabled(false);
        }

        // show context menu
        contextMenu->exec(QCursor::pos());
    }
}

// context menu action: copy amount
void CoinControlDialog::copyAmount()
{
    GUIUtil::setClipboard(BitcoinUnits::removeSpaces(contextMenuItem->text(COLUMN_AMOUNT)));
}

// context menu action: copy label
void CoinControlDialog::copyLabel()
{
    if (ui->radioTreeMode->isChecked() && contextMenuItem->text(COLUMN_LABEL).length() == 0 && contextMenuItem->parent())
        GUIUtil::setClipboard(contextMenuItem->parent()->text(COLUMN_LABEL));
    else
        GUIUtil::setClipboard(contextMenuItem->text(COLUMN_LABEL));
}

// context menu action: copy address
void CoinControlDialog::copyAddress()
{
    if (ui->radioTreeMode->isChecked() && contextMenuItem->text(COLUMN_ADDRESS).length() == 0 && contextMenuItem->parent())
        GUIUtil::setClipboard(contextMenuItem->parent()->text(COLUMN_ADDRESS));
    else
        GUIUtil::setClipboard(contextMenuItem->text(COLUMN_ADDRESS));
}

// context menu action: copy transaction id
void CoinControlDialog::copyTransactionHash()
{
    GUIUtil::setClipboard(contextMenuItem->data(COLUMN_ADDRESS, TxHashRole).toString());
}

// context menu action: lock coin
void CoinControlDialog::lockCoin()
{
    if (contextMenuItem->checkState(COLUMN_CHECKBOX) == Qt::Checked)
        contextMenuItem->setCheckState(COLUMN_CHECKBOX, Qt::Unchecked);

    COutPoint outpt(uint256S(contextMenuItem->data(COLUMN_ADDRESS, TxHashRole).toString().toStdString()), contextMenuItem->data(COLUMN_ADDRESS, VOutRole).toUInt());
    model->wallet().lockCoin(outpt);
    contextMenuItem->setDisabled(true);
    contextMenuItem->setIcon(COLUMN_CHECKBOX, platformStyle->SingleColorIcon(":/icons/lock_closed"));
    updateLabelLocked();
}

// context menu action: unlock coin
void CoinControlDialog::unlockCoin()
{
    COutPoint outpt(uint256S(contextMenuItem->data(COLUMN_ADDRESS, TxHashRole).toString().toStdString()), contextMenuItem->data(COLUMN_ADDRESS, VOutRole).toUInt());
    model->wallet().unlockCoin(outpt);
    contextMenuItem->setDisabled(false);
    contextMenuItem->setIcon(COLUMN_CHECKBOX, QIcon());
    updateLabelLocked();
}

// copy label "Quantity" to clipboard
void CoinControlDialog::clipboardQuantity()
{
    GUIUtil::setClipboard(ui->labelCoinControlQuantity->text());
}

// copy label "Amount" to clipboard
void CoinControlDialog::clipboardAmount()
{
    GUIUtil::setClipboard(ui->labelCoinControlAmount->text().left(ui->labelCoinControlAmount->text().indexOf(" ")));
}

// copy label "Fee" to clipboard
void CoinControlDialog::clipboardFee()
{
    GUIUtil::setClipboard(ui->labelCoinControlFee->text().left(ui->labelCoinControlFee->text().indexOf(" ")).replace(ASYMP_UTF8, ""));
}

// copy label "After fee" to clipboard
void CoinControlDialog::clipboardAfterFee()
{
    GUIUtil::setClipboard(ui->labelCoinControlAfterFee->text().left(ui->labelCoinControlAfterFee->text().indexOf(" ")).replace(ASYMP_UTF8, ""));
}

// copy label "Bytes" to clipboard
void CoinControlDialog::clipboardBytes()
{
    GUIUtil::setClipboard(ui->labelCoinControlBytes->text().replace(ASYMP_UTF8, ""));
}

// copy label "Dust" to clipboard
void CoinControlDialog::clipboardLowOutput()
{
    GUIUtil::setClipboard(ui->labelCoinControlLowOutput->text());
}

// copy label "Change" to clipboard
void CoinControlDialog::clipboardChange()
{
    GUIUtil::setClipboard(ui->labelCoinControlChange->text().left(ui->labelCoinControlChange->text().indexOf(" ")).replace(ASYMP_UTF8, ""));
}

// treeview: sort
void CoinControlDialog::sortView(int column, Qt::SortOrder order)
{
    sortColumn = column;
    sortOrder = order;
    ui->treeWidget->sortItems(column, order);
    ui->treeWidget->header()->setSortIndicator(sortColumn, sortOrder);
}

// treeview: clicked on header
void CoinControlDialog::headerSectionClicked(int logicalIndex)
{
    if (logicalIndex == COLUMN_CHECKBOX) // click on most left column -> do nothing
    {
        ui->treeWidget->header()->setSortIndicator(sortColumn, sortOrder);
    }
    else
    {
        if (sortColumn == logicalIndex)
            sortOrder = ((sortOrder == Qt::AscendingOrder) ? Qt::DescendingOrder : Qt::AscendingOrder);
        else
        {
            sortColumn = logicalIndex;
            sortOrder = ((sortColumn == COLUMN_LABEL || sortColumn == COLUMN_ADDRESS) ? Qt::AscendingOrder : Qt::DescendingOrder); // if label or address then default => asc, else default => desc
        }

        sortView(sortColumn, sortOrder);
    }
}

// toggle tree mode
void CoinControlDialog::radioTreeMode(bool checked)
{
    if (checked && model)
        updateView();
}

// toggle list mode
void CoinControlDialog::radioListMode(bool checked)
{
    if (checked && model)
        updateView();
}

// checkbox clicked by user
void CoinControlDialog::viewItemChanged(QTreeWidgetItem* item, int column)
{
    if (column == COLUMN_CHECKBOX && item->data(COLUMN_ADDRESS, TxHashRole).toString().length() == 64) // transaction hash is 64 characters (this means it is a child node, so it is not a parent node in tree mode)
    {
        COutPoint outpt(uint256S(item->data(COLUMN_ADDRESS, TxHashRole).toString().toStdString()), item->data(COLUMN_ADDRESS, VOutRole).toUInt());

        if (item->checkState(COLUMN_CHECKBOX) == Qt::Unchecked)
            coinControl()->UnSelect(outpt);
        else if (item->isDisabled()) // locked (this happens if "check all" through parent node)
            item->setCheckState(COLUMN_CHECKBOX, Qt::Unchecked);
        else
            coinControl()->Select(outpt);

        // selection changed -> update labels
        if (ui->treeWidget->isEnabled()) // do not update on every click for (un)select all
            CoinControlDialog::updateLabels(model, this);
    }

    // TODO: Remove this temporary qt5 fix after Qt5.3 and Qt5.4 are no longer used.
    //       Fixed in Qt5.5 and above: https://bugreports.qt.io/browse/QTBUG-43473
    else if (column == COLUMN_CHECKBOX && item->childCount() > 0)
    {
        if (item->checkState(COLUMN_CHECKBOX) == Qt::PartiallyChecked && item->child(0)->checkState(COLUMN_CHECKBOX) == Qt::PartiallyChecked)
            item->setCheckState(COLUMN_CHECKBOX, Qt::Checked);
    }
}

// shows count of locked unspent outputs
void CoinControlDialog::updateLabelLocked()
{
    std::vector<COutPoint> vOutpts;
    model->wallet().listLockedCoins(vOutpts);
    if (vOutpts.size() > 0)
    {
       ui->labelLocked->setText(tr("(%1 locked)").arg(vOutpts.size()));
       ui->labelLocked->setVisible(true);
    }
    else ui->labelLocked->setVisible(false);
}

void CoinControlDialog::updateLabels(WalletModel *model, QDialog* dialog)
{
    if (!model)
        return;

    // nPayAmount
    CAmount nPayAmount = 0;
    bool fDust = false;
    CMutableTransaction txDummy;
    for (const CAmount &amount : CoinControlDialog::payAmounts)
    {
        nPayAmount += amount;

        if (amount > 0)
        {
            CTxOut txout(amount, static_cast<CScript>(std::vector<unsigned char>(24, 0)));
            txDummy.vout.push_back(txout);
            fDust |= IsDust(txout, model->node().getDustRelayFee());
        }
    }

    CAmount nAmount             = 0;
    CAmount nPayFee             = 0;
    CAmount nAfterFee           = 0;
    CAmount nChange             = 0;
    unsigned int nBytes         = 0;
    unsigned int nBytesInputs   = 0;
    unsigned int nQuantity      = 0;
    bool fWitness               = false;

    std::vector<COutPoint> vCoinControl;
    coinControl()->ListSelected(vCoinControl);

    size_t i = 0;
    for (const auto& out : model->wallet().getCoins(vCoinControl)) {
        if (out.depth_in_main_chain < 0) continue;

        // unselect already spent, very unlikely scenario, this could happen
        // when selected are spent elsewhere, like rpc or another computer
        const COutPoint& outpt = vCoinControl[i++];
        if (out.is_spent)
        {
            coinControl()->UnSelect(outpt);
            continue;
        }

        // Quantity
        nQuantity++;

        // Amount
        nAmount += out.txout.nValue;

        // Bytes
        CTxDestination address;
        int witnessversion = 0;
        std::vector<unsigned char> witnessprogram;
        if (out.txout.scriptPubKey.IsWitnessProgram(witnessversion, witnessprogram))
        {
            nBytesInputs += (32 + 4 + 1 + (107 / WITNESS_SCALE_FACTOR) + 4);
            fWitness = true;
        }
        else if(ExtractDestination(out.txout.scriptPubKey, address))
        {
            CPubKey pubkey;
            CKeyID *keyid = boost::get<CKeyID>(&address);
            if (keyid && model->wallet().getPubKey(*keyid, pubkey))
            {
                nBytesInputs += (pubkey.IsCompressed() ? 148 : 180);
            }
            else
                nBytesInputs += 148; // in all error cases, simply assume 148 here
        }
        else nBytesInputs += 148;
    }

    // calculation
    if (nQuantity > 0)
    {
        // Bytes
        nBytes = nBytesInputs + ((CoinControlDialog::payAmounts.size() > 0 ? CoinControlDialog::payAmounts.size() + 1 : 2) * 34) + 10; // always assume +1 output for change here
        if (fWitness)
        {
            // there is some fudging in these numbers related to the actual virtual transaction size calculation that will keep this estimate from being exact.
            // usually, the result will be an overestimate within a couple of satoshis so that the confirmation dialog ends up displaying a slightly smaller fee.
            // also, the witness stack size value is a variable sized integer. usually, the number of stack items will be well under the single byte var int limit.
            nBytes += 2; // account for the serialized marker and flag bytes
            nBytes += nQuantity; // account for the witness byte that holds the number of stack items for each input.
        }

        // in the subtract fee from amount case, we can tell if zero change already and subtract the bytes, so that fee calculation afterwards is accurate
        if (CoinControlDialog::fSubtractFeeFromAmount)
            if (nAmount - nPayAmount == 0)
                nBytes -= 34;

        // Fee
        nPayFee = model->wallet().getMinimumFee(nBytes, *coinControl(), nullptr /* returned_target */, nullptr /* reason */);

        if (nPayAmount > 0)
        {
            nChange = nAmount - nPayAmount;
            if (!CoinControlDialog::fSubtractFeeFromAmount)
                nChange -= nPayFee;

            // Never create dust outputs; if we would, just add the dust to the fee.
            if (nChange > 0 && nChange < MIN_CHANGE)
            {
                CTxOut txout(nChange, static_cast<CScript>(std::vector<unsigned char>(24, 0)));
                if (IsDust(txout, model->node().getDustRelayFee()))
                {
                    nPayFee += nChange;
                    nChange = 0;
                    if (CoinControlDialog::fSubtractFeeFromAmount)
                        nBytes -= 34; // we didn't detect lack of change above
                }
            }

            if (nChange == 0 && !CoinControlDialog::fSubtractFeeFromAmount)
                nBytes -= 34;
        }

        // after fee
        nAfterFee = std::max<CAmount>(nAmount - nPayFee, 0);
    }

    // actually update labels
    int nDisplayUnit = BitcoinUnits::BTC;
    if (model && model->getOptionsModel())
        nDisplayUnit = model->getOptionsModel()->getDisplayUnit();

    QLabel *l1 = dialog->findChild<QLabel *>("labelCoinControlQuantity");
    QLabel *l2 = dialog->findChild<QLabel *>("labelCoinControlAmount");
    QLabel *l3 = dialog->findChild<QLabel *>("labelCoinControlFee");
    QLabel *l4 = dialog->findChild<QLabel *>("labelCoinControlAfterFee");
    QLabel *l5 = dialog->findChild<QLabel *>("labelCoinControlBytes");
    QLabel *l7 = dialog->findChild<QLabel *>("labelCoinControlLowOutput");
    QLabel *l8 = dialog->findChild<QLabel *>("labelCoinControlChange");

    // enable/disable "dust" and "change"
    dialog->findChild<QLabel *>("labelCoinControlLowOutputText")->setEnabled(nPayAmount > 0);
    dialog->findChild<QLabel *>("labelCoinControlLowOutput")    ->setEnabled(nPayAmount > 0);
    dialog->findChild<QLabel *>("labelCoinControlChangeText")   ->setEnabled(nPayAmount > 0);
    dialog->findChild<QLabel *>("labelCoinControlChange")       ->setEnabled(nPayAmount > 0);

    // stats
    l1->setText(QString::number(nQuantity));                                 // Quantity
    l2->setText(BitcoinUnits::formatWithUnit(nDisplayUnit, nAmount));        // Amount
    l3->setText(BitcoinUnits::formatWithUnit(nDisplayUnit, nPayFee));        // Fee
    l4->setText(BitcoinUnits::formatWithUnit(nDisplayUnit, nAfterFee));      // After Fee
    l5->setText(((nBytes > 0) ? ASYMP_UTF8 : "") + QString::number(nBytes));        // Bytes
    l7->setText(fDust ? tr("yes") : tr("no"));                               // Dust
    l8->setText(BitcoinUnits::formatWithUnit(nDisplayUnit, nChange));        // Change
    if (nPayFee > 0)
    {
        l3->setText(ASYMP_UTF8 + l3->text());
        l4->setText(ASYMP_UTF8 + l4->text());
        if (nChange > 0 && !CoinControlDialog::fSubtractFeeFromAmount)
            l8->setText(ASYMP_UTF8 + l8->text());
    }

    // turn label red when dust
    l7->setStyleSheet((fDust) ? "color:red;" : "");

    // tool tips
    QString toolTipDust = tr("This label turns red if any recipient receives an amount smaller than the current dust threshold.");

    // how many satoshis the estimated fee can vary per byte we guess wrong
    double dFeeVary = (nBytes != 0) ? (double)nPayFee / nBytes : 0;

    QString toolTip4 = tr("Can vary +/- %1 satoshi(s) per input.").arg(dFeeVary);

    l3->setToolTip(toolTip4);
    l4->setToolTip(toolTip4);
    l7->setToolTip(toolTipDust);
    l8->setToolTip(toolTip4);
    dialog->findChild<QLabel *>("labelCoinControlFeeText")      ->setToolTip(l3->toolTip());
    dialog->findChild<QLabel *>("labelCoinControlAfterFeeText") ->setToolTip(l4->toolTip());
    dialog->findChild<QLabel *>("labelCoinControlBytesText")    ->setToolTip(l5->toolTip());
    dialog->findChild<QLabel *>("labelCoinControlLowOutputText")->setToolTip(l7->toolTip());
    dialog->findChild<QLabel *>("labelCoinControlChangeText")   ->setToolTip(l8->toolTip());

    // Insufficient funds
    QLabel *label = dialog->findChild<QLabel *>("labelCoinControlInsuffFunds");
    if (label)
        label->setVisible(nChange < 0);
}

CCoinControl* CoinControlDialog::coinControl()
{
    static CCoinControl coin_control;
    return &coin_control;
}

void CoinControlDialog::updateView()
{
    if (!model || !model->getOptionsModel() || !model->getAddressTableModel())
        return;

    bool treeMode = ui->radioTreeMode->isChecked();

    ui->treeWidget->clear();
    ui->treeWidget->setEnabled(false); // performance, otherwise updateLabels would be called for every checked checkbox
    ui->treeWidget->setAlternatingRowColors(!treeMode);
    QFlags<Qt::ItemFlag> flgCheckbox = Qt::ItemIsSelectable | Qt::ItemIsEnabled | Qt::ItemIsUserCheckable;
    QFlags<Qt::ItemFlag> flgTristate = Qt::ItemIsSelectable | Qt::ItemIsEnabled | Qt::ItemIsUserCheckable | Qt::ItemIsTristate;

    int nDisplayUnit = model->getOptionsModel()->getDisplayUnit();

<<<<<<< HEAD
    BOOST_FOREACH(const PAIRTYPE(QString, std::vector<COutput>)& coins, mapCoins) {
=======
    for (const auto& coins : model->wallet().listCoins()) {
>>>>>>> be92be56
        CCoinControlWidgetItem *itemWalletAddress = new CCoinControlWidgetItem();
        itemWalletAddress->setCheckState(COLUMN_CHECKBOX, Qt::Unchecked);
        QString sWalletAddress = QString::fromStdString(EncodeDestination(coins.first));
        QString sWalletLabel = model->getAddressTableModel()->labelForAddress(sWalletAddress);
        if (sWalletLabel.isEmpty())
            sWalletLabel = tr("(no label)");

        if (treeMode)
        {
            // wallet address
            ui->treeWidget->addTopLevelItem(itemWalletAddress);

            itemWalletAddress->setFlags(flgTristate);
            itemWalletAddress->setCheckState(COLUMN_CHECKBOX, Qt::Unchecked);

            // label
            itemWalletAddress->setText(COLUMN_LABEL, sWalletLabel);

            // address
            itemWalletAddress->setText(COLUMN_ADDRESS, sWalletAddress);
        }

        CAmount nSum = 0;
        int nChildren = 0;
        for (const auto& outpair : coins.second) {
            const COutPoint& output = std::get<0>(outpair);
            const interfaces::WalletTxOut& out = std::get<1>(outpair);
            nSum += out.txout.nValue;
            nChildren++;

            CCoinControlWidgetItem *itemOutput;
            if (treeMode)    itemOutput = new CCoinControlWidgetItem(itemWalletAddress);
            else             itemOutput = new CCoinControlWidgetItem(ui->treeWidget);
            itemOutput->setFlags(flgCheckbox);
            itemOutput->setCheckState(COLUMN_CHECKBOX,Qt::Unchecked);

            // address
            CTxDestination outputAddress;
            QString sAddress = "";
            if(ExtractDestination(out.txout.scriptPubKey, outputAddress))
            {
                sAddress = QString::fromStdString(EncodeDestination(outputAddress));

                // if listMode or change => show bitcoin address. In tree mode, address is not shown again for direct wallet address outputs
                if (!treeMode || (!(sAddress == sWalletAddress)))
                    itemOutput->setText(COLUMN_ADDRESS, sAddress);
            }

            // label
            if (!(sAddress == sWalletAddress)) // change
            {
                // tooltip from where the change comes from
                itemOutput->setToolTip(COLUMN_LABEL, tr("change from %1 (%2)").arg(sWalletLabel).arg(sWalletAddress));
                itemOutput->setText(COLUMN_LABEL, tr("(change)"));
            }
            else if (!treeMode)
            {
                QString sLabel = model->getAddressTableModel()->labelForAddress(sAddress);
                if (sLabel.isEmpty())
                    sLabel = tr("(no label)");
                itemOutput->setText(COLUMN_LABEL, sLabel);
            }

            // amount
<<<<<<< HEAD
            itemOutput->setText(COLUMN_AMOUNT, BitcoinUnits::format(nDisplayUnit, out.tx->vout[out.i].nValue));
            itemOutput->setData(COLUMN_AMOUNT, Qt::UserRole, QVariant((qlonglong)out.tx->vout[out.i].nValue)); // padding so that sorting works correctly

            // date
            itemOutput->setText(COLUMN_DATE, GUIUtil::dateTimeStr(out.tx->GetTxTime()));
            itemOutput->setData(COLUMN_DATE, Qt::UserRole, QVariant((qlonglong)out.tx->GetTxTime()));

            // confirmations
            itemOutput->setText(COLUMN_CONFIRMATIONS, QString::number(out.nDepth));
            itemOutput->setData(COLUMN_CONFIRMATIONS, Qt::UserRole, QVariant((qlonglong)out.nDepth));

            // priority
            double dPriority = ((double)out.tx->vout[out.i].nValue  / (nInputSize + 78)) * (out.nDepth+1); // 78 = 2 * 34 + 10
            itemOutput->setText(COLUMN_PRIORITY, CoinControlDialog::getPriorityLabel(dPriority, mempoolEstimatePriority));
            itemOutput->setData(COLUMN_PRIORITY, Qt::UserRole, QVariant((qlonglong)dPriority));
            dPrioritySum += (double)out.tx->vout[out.i].nValue  * (out.nDepth+1);
            nInputSum    += nInputSize;
=======
            itemOutput->setText(COLUMN_AMOUNT, BitcoinUnits::format(nDisplayUnit, out.txout.nValue));
            itemOutput->setData(COLUMN_AMOUNT, Qt::UserRole, QVariant((qlonglong)out.txout.nValue)); // padding so that sorting works correctly

            // date
            itemOutput->setText(COLUMN_DATE, GUIUtil::dateTimeStr(out.time));
            itemOutput->setData(COLUMN_DATE, Qt::UserRole, QVariant((qlonglong)out.time));

            // confirmations
            itemOutput->setText(COLUMN_CONFIRMATIONS, QString::number(out.depth_in_main_chain));
            itemOutput->setData(COLUMN_CONFIRMATIONS, Qt::UserRole, QVariant((qlonglong)out.depth_in_main_chain));
>>>>>>> be92be56

            // transaction hash
            itemOutput->setData(COLUMN_ADDRESS, TxHashRole, QString::fromStdString(output.hash.GetHex()));

            // vout index
            itemOutput->setData(COLUMN_ADDRESS, VOutRole, output.n);

             // disable locked coins
            if (model->wallet().isLockedCoin(output))
            {
                coinControl()->UnSelect(output); // just to be sure
                itemOutput->setDisabled(true);
                itemOutput->setIcon(COLUMN_CHECKBOX, platformStyle->SingleColorIcon(":/icons/lock_closed"));
            }

            // set checkbox
            if (coinControl()->IsSelected(output))
                itemOutput->setCheckState(COLUMN_CHECKBOX, Qt::Checked);
        }

        // amount
        if (treeMode)
        {
            itemWalletAddress->setText(COLUMN_CHECKBOX, "(" + QString::number(nChildren) + ")");
            itemWalletAddress->setText(COLUMN_AMOUNT, BitcoinUnits::format(nDisplayUnit, nSum));
            itemWalletAddress->setData(COLUMN_AMOUNT, Qt::UserRole, QVariant((qlonglong)nSum));
<<<<<<< HEAD
            itemWalletAddress->setText(COLUMN_PRIORITY, CoinControlDialog::getPriorityLabel(dPrioritySum, mempoolEstimatePriority));
            itemWalletAddress->setData(COLUMN_PRIORITY, Qt::UserRole, QVariant((qlonglong)dPrioritySum));
=======
>>>>>>> be92be56
        }
    }

    // expand all partially selected
    if (treeMode)
    {
        for (int i = 0; i < ui->treeWidget->topLevelItemCount(); i++)
            if (ui->treeWidget->topLevelItem(i)->checkState(COLUMN_CHECKBOX) == Qt::PartiallyChecked)
                ui->treeWidget->topLevelItem(i)->setExpanded(true);
    }

    // sort view
    sortView(sortColumn, sortOrder);
    ui->treeWidget->setEnabled(true);
}<|MERGE_RESOLUTION|>--- conflicted
+++ resolved
@@ -46,11 +46,7 @@
     return QTreeWidgetItem::operator<(other);
 }
 
-<<<<<<< HEAD
-CoinControlDialog::CoinControlDialog(const PlatformStyle *platformStyle, QWidget *parent) :
-=======
 CoinControlDialog::CoinControlDialog(const PlatformStyle *_platformStyle, QWidget *parent) :
->>>>>>> be92be56
     QDialog(parent),
     ui(new Ui::CoinControlDialog),
     model(nullptr),
@@ -128,22 +124,11 @@
     connect(ui->pushButtonSelectAll, &QPushButton::clicked, this, &CoinControlDialog::buttonSelectAllClicked);
 
     ui->treeWidget->setColumnWidth(COLUMN_CHECKBOX, 84);
-<<<<<<< HEAD
-    ui->treeWidget->setColumnWidth(COLUMN_AMOUNT, 100);
-    ui->treeWidget->setColumnWidth(COLUMN_LABEL, 170);
-    ui->treeWidget->setColumnWidth(COLUMN_ADDRESS, 290);
-    ui->treeWidget->setColumnWidth(COLUMN_DATE, 110);
-    ui->treeWidget->setColumnWidth(COLUMN_CONFIRMATIONS, 100);
-    ui->treeWidget->setColumnWidth(COLUMN_PRIORITY, 100);
-    ui->treeWidget->setColumnHidden(COLUMN_TXHASH, true);         // store transaction hash in this column, but don't show it
-    ui->treeWidget->setColumnHidden(COLUMN_VOUT_INDEX, true);     // store vout index in this column, but don't show it
-=======
     ui->treeWidget->setColumnWidth(COLUMN_AMOUNT, 110);
     ui->treeWidget->setColumnWidth(COLUMN_LABEL, 190);
     ui->treeWidget->setColumnWidth(COLUMN_ADDRESS, 320);
     ui->treeWidget->setColumnWidth(COLUMN_DATE, 130);
     ui->treeWidget->setColumnWidth(COLUMN_CONFIRMATIONS, 110);
->>>>>>> be92be56
 
     // default view is sorted by amount desc
     sortView(COLUMN_AMOUNT, Qt::DescendingOrder);
@@ -629,11 +614,7 @@
 
     int nDisplayUnit = model->getOptionsModel()->getDisplayUnit();
 
-<<<<<<< HEAD
-    BOOST_FOREACH(const PAIRTYPE(QString, std::vector<COutput>)& coins, mapCoins) {
-=======
     for (const auto& coins : model->wallet().listCoins()) {
->>>>>>> be92be56
         CCoinControlWidgetItem *itemWalletAddress = new CCoinControlWidgetItem();
         itemWalletAddress->setCheckState(COLUMN_CHECKBOX, Qt::Unchecked);
         QString sWalletAddress = QString::fromStdString(EncodeDestination(coins.first));
@@ -698,25 +679,6 @@
             }
 
             // amount
-<<<<<<< HEAD
-            itemOutput->setText(COLUMN_AMOUNT, BitcoinUnits::format(nDisplayUnit, out.tx->vout[out.i].nValue));
-            itemOutput->setData(COLUMN_AMOUNT, Qt::UserRole, QVariant((qlonglong)out.tx->vout[out.i].nValue)); // padding so that sorting works correctly
-
-            // date
-            itemOutput->setText(COLUMN_DATE, GUIUtil::dateTimeStr(out.tx->GetTxTime()));
-            itemOutput->setData(COLUMN_DATE, Qt::UserRole, QVariant((qlonglong)out.tx->GetTxTime()));
-
-            // confirmations
-            itemOutput->setText(COLUMN_CONFIRMATIONS, QString::number(out.nDepth));
-            itemOutput->setData(COLUMN_CONFIRMATIONS, Qt::UserRole, QVariant((qlonglong)out.nDepth));
-
-            // priority
-            double dPriority = ((double)out.tx->vout[out.i].nValue  / (nInputSize + 78)) * (out.nDepth+1); // 78 = 2 * 34 + 10
-            itemOutput->setText(COLUMN_PRIORITY, CoinControlDialog::getPriorityLabel(dPriority, mempoolEstimatePriority));
-            itemOutput->setData(COLUMN_PRIORITY, Qt::UserRole, QVariant((qlonglong)dPriority));
-            dPrioritySum += (double)out.tx->vout[out.i].nValue  * (out.nDepth+1);
-            nInputSum    += nInputSize;
-=======
             itemOutput->setText(COLUMN_AMOUNT, BitcoinUnits::format(nDisplayUnit, out.txout.nValue));
             itemOutput->setData(COLUMN_AMOUNT, Qt::UserRole, QVariant((qlonglong)out.txout.nValue)); // padding so that sorting works correctly
 
@@ -727,7 +689,6 @@
             // confirmations
             itemOutput->setText(COLUMN_CONFIRMATIONS, QString::number(out.depth_in_main_chain));
             itemOutput->setData(COLUMN_CONFIRMATIONS, Qt::UserRole, QVariant((qlonglong)out.depth_in_main_chain));
->>>>>>> be92be56
 
             // transaction hash
             itemOutput->setData(COLUMN_ADDRESS, TxHashRole, QString::fromStdString(output.hash.GetHex()));
@@ -754,11 +715,6 @@
             itemWalletAddress->setText(COLUMN_CHECKBOX, "(" + QString::number(nChildren) + ")");
             itemWalletAddress->setText(COLUMN_AMOUNT, BitcoinUnits::format(nDisplayUnit, nSum));
             itemWalletAddress->setData(COLUMN_AMOUNT, Qt::UserRole, QVariant((qlonglong)nSum));
-<<<<<<< HEAD
-            itemWalletAddress->setText(COLUMN_PRIORITY, CoinControlDialog::getPriorityLabel(dPrioritySum, mempoolEstimatePriority));
-            itemWalletAddress->setData(COLUMN_PRIORITY, Qt::UserRole, QVariant((qlonglong)dPrioritySum));
-=======
->>>>>>> be92be56
         }
     }
 
