// Copyright (c) 2011-2014 The Bitcoin developers
// Distributed under the MIT/X11 software license, see the accompanying
// file COPYING or http://www.opensource.org/licenses/mit-license.php.

#include "tradehistorydialog.h"
#include "ui_tradehistorydialog.h"

#include "omnicore_qtutils.h"

#include "guiutil.h"
#include "ui_interface.h"
#include "walletmodel.h"
#include "clientmodel.h"

#include "omnicore/mdex.h"
#include "omnicore/omnicore.h"
#include "omnicore/pending.h"
#include "omnicore/rpc.h"
#include "omnicore/rpctxobject.h"
#include "omnicore/sp.h"
#include "omnicore/tx.h"

#include "amount.h"
#include "init.h"
#include "main.h"
#include "primitives/transaction.h"
#include "sync.h"
#include "txdb.h"
#include "uint256.h"
#include "wallet.h"

#include "json/json_spirit_value.h"
#include "json/json_spirit_writer_template.h"

#include <boost/algorithm/string.hpp>

#include <stdint.h>
#include <map>
#include <sstream>
#include <string>
#include <vector>

#include <QAction>
#include <QDateTime>
#include <QDialog>
#include <QHeaderView>
#include <QIcon>
#include <QMenu>
#include <QModelIndex>
#include <QPoint>
#include <QResizeEvent>
#include <QSortFilterProxyModel>
#include <QString>
#include <QTableWidget>
#include <QTableWidgetItem>
#include <QWidget>

using std::ostringstream;
using std::string;

using namespace json_spirit;
using namespace mastercore;

bool hideInactiveTrades = false;

TradeHistoryDialog::TradeHistoryDialog(QWidget *parent) :
    QDialog(parent),
    ui(new Ui::tradeHistoryDialog),
    clientModel(0),
    walletModel(0)
{
    // Setup the UI
    ui->setupUi(this);
    ui->tradeHistoryTable->setColumnCount(8);
    // Note there are two hidden fields in tradeHistoryTable: 0=txid, 1=lastUpdateBlock
    ui->tradeHistoryTable->setHorizontalHeaderItem(2, new QTableWidgetItem(" "));
    ui->tradeHistoryTable->setHorizontalHeaderItem(3, new QTableWidgetItem("Date"));
    ui->tradeHistoryTable->setHorizontalHeaderItem(4, new QTableWidgetItem("Status"));
    ui->tradeHistoryTable->setHorizontalHeaderItem(5, new QTableWidgetItem("Trade Details"));
    ui->tradeHistoryTable->setHorizontalHeaderItem(6, new QTableWidgetItem("Sold"));
    ui->tradeHistoryTable->setHorizontalHeaderItem(7, new QTableWidgetItem("Received"));
    borrowedColumnResizingFixer = new GUIUtil::TableViewLastColumnResizingFixer(ui->tradeHistoryTable,100,100);
    #if QT_VERSION < 0x050000
       ui->tradeHistoryTable->horizontalHeader()->setResizeMode(2, QHeaderView::Fixed);
       ui->tradeHistoryTable->horizontalHeader()->setResizeMode(3, QHeaderView::Interactive);
       ui->tradeHistoryTable->horizontalHeader()->setResizeMode(4, QHeaderView::Interactive);
       ui->tradeHistoryTable->horizontalHeader()->setResizeMode(5, QHeaderView::Interactive);
       ui->tradeHistoryTable->horizontalHeader()->setResizeMode(6, QHeaderView::Interactive);
       ui->tradeHistoryTable->horizontalHeader()->setResizeMode(7, QHeaderView::Interactive);
    #else
       ui->tradeHistoryTable->horizontalHeader()->setSectionResizeMode(2, QHeaderView::Fixed);
       ui->tradeHistoryTable->horizontalHeader()->setSectionResizeMode(3, QHeaderView::Interactive);
       ui->tradeHistoryTable->horizontalHeader()->setSectionResizeMode(4, QHeaderView::Interactive);
       ui->tradeHistoryTable->horizontalHeader()->setSectionResizeMode(5, QHeaderView::Interactive);
       ui->tradeHistoryTable->horizontalHeader()->setSectionResizeMode(6, QHeaderView::Interactive);
       ui->tradeHistoryTable->horizontalHeader()->setSectionResizeMode(7, QHeaderView::Interactive);
    #endif
    ui->tradeHistoryTable->setAlternatingRowColors(true);
    ui->tradeHistoryTable->verticalHeader()->setVisible(false);
    ui->tradeHistoryTable->setSelectionBehavior(QAbstractItemView::SelectRows);
    ui->tradeHistoryTable->setEditTriggers(QAbstractItemView::NoEditTriggers);
    ui->tradeHistoryTable->setSelectionMode(QAbstractItemView::SingleSelection);
    ui->tradeHistoryTable->setContextMenuPolicy(Qt::CustomContextMenu);
    ui->tradeHistoryTable->setHorizontalScrollBarPolicy(Qt::ScrollBarAlwaysOff);
    ui->tradeHistoryTable->setVerticalScrollBarPolicy(Qt::ScrollBarAlwaysOn);
    UpdateTradeHistoryTable(); // make sure we're populated before attempting to resize to contents
    ui->tradeHistoryTable->setColumnHidden(0, true);
    ui->tradeHistoryTable->setColumnHidden(1, true);
    ui->tradeHistoryTable->setColumnWidth(2, 23);
    ui->tradeHistoryTable->resizeColumnToContents(3);
    ui->tradeHistoryTable->resizeColumnToContents(4);
    ui->tradeHistoryTable->resizeColumnToContents(6);
    ui->tradeHistoryTable->resizeColumnToContents(7);
    borrowedColumnResizingFixer->stretchColumnWidth(5);
    ui->tradeHistoryTable->setSortingEnabled(true);
    ui->tradeHistoryTable->horizontalHeader()->setSortIndicator(3, Qt::DescendingOrder);
    QAction *copyTxIDAction = new QAction(tr("Copy transaction ID"), this);
    QAction *showDetailsAction = new QAction(tr("Show trade details"), this);
    contextMenu = new QMenu();
    contextMenu->addAction(copyTxIDAction);
    contextMenu->addAction(showDetailsAction);
    connect(ui->tradeHistoryTable, SIGNAL(customContextMenuRequested(QPoint)), this, SLOT(contextualMenu(QPoint)));
    connect(ui->tradeHistoryTable, SIGNAL(doubleClicked(QModelIndex)), this, SLOT(showDetails()));
    connect(ui->hideInactiveTrades, SIGNAL(stateChanged(int)), this, SLOT(RepopulateTradeHistoryTable(int)));
    connect(copyTxIDAction, SIGNAL(triggered()), this, SLOT(copyTxID()));
    connect(showDetailsAction, SIGNAL(triggered()), this, SLOT(showDetails()));
}

TradeHistoryDialog::~TradeHistoryDialog()
{
    delete ui;
}

void TradeHistoryDialog::ReinitTradeHistoryTable()
{
    ui->tradeHistoryTable->setRowCount(0);
    tradeHistoryMap.clear();
    UpdateTradeHistoryTable();
}

// Repopulate tradeHistoryTable (eg in the case that we are hiding or revealing trades)
void TradeHistoryDialog::RepopulateTradeHistoryTable(int hide)
{
    ui->tradeHistoryTable->setRowCount(0);
    if (hide) {
        hideInactiveTrades = true;
    } else {
        hideInactiveTrades = false;
    }
    UpdateTradeHistoryTable(true);
}

// The main function to update the UI tradeHistoryTable
void TradeHistoryDialog::UpdateTradeHistoryTable(bool forceUpdate)
{
    // Populate tradeHistoryMap
    int newTXCount = PopulateTradeHistoryMap();

    // Process any new transactions that were added to the map
    if (forceUpdate || newTXCount > 0) {
        ui->tradeHistoryTable->setSortingEnabled(false); // disable sorting while we update the table
        QAbstractItemModel* tradeHistoryAbstractModel = ui->tradeHistoryTable->model();
        int chainHeight = chainActive.Height();

        // Loop through tradeHistoryMap and search tradeHistoryTable for the transaction, adding it if not already there
        for (TradeHistoryMap::iterator it = tradeHistoryMap.begin(); it != tradeHistoryMap.end(); ++it) {
            uint256 txid = it->first;
            TradeHistoryObject objTH = it->second;

            // ignore this trade if it's not active and we've elected to hide inactive trades
            if (hideInactiveTrades && (objTH.status == "Cancelled" || objTH.status == "Filled" || objTH.status == "Part Cancel" || !objTH.valid)) continue;

            // search tradeHistoryTable for an existing row & skip if already there
            QSortFilterProxyModel tradeHistoryProxy;
            tradeHistoryProxy.setSourceModel(tradeHistoryAbstractModel);
            tradeHistoryProxy.setFilterKeyColumn(0);
            tradeHistoryProxy.setFilterFixedString(QString::fromStdString(txid.GetHex()));
            QModelIndex rowIndex = tradeHistoryProxy.mapToSource(tradeHistoryProxy.index(0,0));
            if (rowIndex.isValid()) continue;

            // new entry is required, append a new row (sorting will take care of ordering)
            int newRow = ui->tradeHistoryTable->rowCount();
            ui->tradeHistoryTable->insertRow(newRow);

            // Create the cells to be added to the new row and setup their formatting
            QTableWidgetItem *dateCell = new QTableWidgetItem;
            QDateTime txTime;
            if (objTH.blockHeight > 0) {
                LOCK(cs_main);
                CBlockIndex* pBlkIdx = chainActive[objTH.blockHeight];
                if (NULL != pBlkIdx) txTime.setTime_t(pBlkIdx->GetBlockTime());
                dateCell->setData(Qt::DisplayRole, txTime);
            } else {
                dateCell->setData(Qt::DisplayRole, QString::fromStdString("Unconfirmed"));
            }
            QTableWidgetItem *lastUpdateBlockCell = new QTableWidgetItem(QString::fromStdString(FormatIndivisibleMP(chainHeight)));
            QTableWidgetItem *statusCell = new QTableWidgetItem(QString::fromStdString(objTH.status));
            QTableWidgetItem *infoCell = new QTableWidgetItem(QString::fromStdString(objTH.info));
            QTableWidgetItem *amountOutCell = new QTableWidgetItem(QString::fromStdString(objTH.amountOut));
            QTableWidgetItem *amountInCell = new QTableWidgetItem(QString::fromStdString(objTH.amountIn));
            QTableWidgetItem *txidCell = new QTableWidgetItem(QString::fromStdString(txid.GetHex()));
            QTableWidgetItem *iconCell = new QTableWidgetItem;
            QIcon ic = QIcon(":/icons/transaction_0");
            if (objTH.status == "Cancelled") ic =QIcon(":/icons/meta_cancelled");
            if (objTH.status == "Part Cancel") ic = QIcon(":/icons/meta_partialclosed");
            if (objTH.status == "Filled") ic = QIcon(":/icons/meta_filled");
            if (objTH.status == "Open") ic = QIcon(":/icons/meta_open");
            if (objTH.status == "Part Filled") ic = QIcon(":/icons/meta_partial");
            if (!objTH.valid) {
                ic = QIcon(":/icons/transaction_invalid");
                objTH.status = "Invalid";
            }
            iconCell->setIcon(ic);
            amountOutCell->setTextAlignment(Qt::AlignRight + Qt::AlignVCenter);
            amountOutCell->setForeground(QColor("#EE0000"));
            amountInCell->setTextAlignment(Qt::AlignRight + Qt::AlignVCenter);
            amountInCell->setForeground(QColor("#00AA00"));
            if (objTH.status == "Cancelled" || objTH.status == "Filled" || objTH.status == "Part Cancel" || !objTH.valid) {
                // dull the colors for non-active trades
                dateCell->setForeground(QColor("#707070"));
                statusCell->setForeground(QColor("#707070"));
                infoCell->setForeground(QColor("#707070"));
                amountOutCell->setForeground(QColor("#993333"));
                amountInCell->setForeground(QColor("#006600"));
            }
            if(objTH.amountIn.substr(0,2) == "0 " || objTH.amountIn == "---" ) amountInCell->setForeground(QColor("#000000"));
            if(objTH.amountOut.substr(0,2) == "0 " || objTH.amountOut == "---" ) amountOutCell->setForeground(QColor("#000000"));

            // Set the cells in the new row accordingly
            ui->tradeHistoryTable->setItem(newRow, 0, txidCell);
            ui->tradeHistoryTable->setItem(newRow, 1, lastUpdateBlockCell);
            ui->tradeHistoryTable->setItem(newRow, 2, iconCell);
            ui->tradeHistoryTable->setItem(newRow, 3, dateCell);
            ui->tradeHistoryTable->setItem(newRow, 4, statusCell);
            ui->tradeHistoryTable->setItem(newRow, 5, infoCell);
            ui->tradeHistoryTable->setItem(newRow, 6, amountOutCell);
            ui->tradeHistoryTable->setItem(newRow, 7, amountInCell);
        }
        ui->tradeHistoryTable->setSortingEnabled(true); // re-enable sorting
    }

    // Update any existing rows that may have changed data
    UpdateData();
}

// Used to cache trades so we don't need to reparse all our transactions on every update
int TradeHistoryDialog::PopulateTradeHistoryMap()
{
    // Attempt to obtain locks
    CWallet *wallet = pwalletMain;
    if (NULL == wallet) return -1;
    TRY_LOCK(cs_main,lckMain);
    if (!lckMain) return -1;
    TRY_LOCK(wallet->cs_wallet, lckWallet);
    if (!lckWallet) return -1;

    int64_t nProcessed = 0; // number of new entries, forms return code

    // ### START PENDING TRANSACTIONS PROCESSING ###
    {
        LOCK(cs_pending);

        for (PendingMap::iterator it = my_pending.begin(); it != my_pending.end(); ++it) {
            uint256 txid = it->first;

            // check historyMap, if this tx exists don't waste resources doing anymore work on it
            TradeHistoryMap::iterator hIter = tradeHistoryMap.find(txid);
            if (hIter != tradeHistoryMap.end()) continue;

            // grab pending object, extract details and skip if not a metadex trade
            CMPPending *p_pending = &(it->second);
            if (p_pending->type != MSC_TYPE_METADEX_TRADE) continue;
            uint32_t propertyId = p_pending->prop;
            int64_t amount = p_pending->amount;

            // create a TradeHistoryObject and populate it
            TradeHistoryObject objTH;
            objTH.blockHeight = 0;
            objTH.valid = true; // all pending transactions are assumed to be valid
            objTH.propertyIdForSale = propertyId;
            objTH.propertyIdDesired = 0; // unknown at this stage & not needed for pending
            objTH.amountForSale = amount;
            objTH.status = "Pending";
            objTH.amountIn = "---";
            objTH.amountOut = "---";
            objTH.info = "Sell ";
            if (isPropertyDivisible(propertyId)) {
                objTH.info += FormatDivisibleShortMP(amount) + getTokenLabel(propertyId) + " (awaiting confirmation)";
            } else {
                objTH.info += FormatIndivisibleMP(amount) + getTokenLabel(propertyId) + " (awaiting confirmation)";
            }

            // add the new TradeHistoryObject to the map
            tradeHistoryMap.insert(std::make_pair(txid, objTH));
            nProcessed += 1;
        }
    }
    // ### END PENDING TRANSACTIONS PROCESSING ###

    // ### START WALLET TRANSACTIONS PROCESSING ###
    std::list<CAccountingEntry> acentries;
    CWallet::TxItems txOrdered = pwalletMain->OrderedTxItems(acentries, "*");
    // iterate through wallet entries backwards, limiting to most recent n (default 500) transactions (override with --omniuiwalletscope=n)
    int walletTxCount = 0, walletTxMax = GetArg("-omniuiwalletscope", 500);
    for (CWallet::TxItems::reverse_iterator it = txOrdered.rbegin(); it != txOrdered.rend(); ++it) {
        if (walletTxCount >= walletTxMax) break;
        ++walletTxCount;
        CWalletTx *const pwtx = (*it).second.first;
        if (pwtx == 0) continue;
        uint256 hash = pwtx->GetHash();

        // use levelDB to perform a fast check on whether it's a bitcoin or Omni tx and whether it's a trade
        std::string tempStrValue;
        {
            LOCK(cs_tally);
            if (!p_txlistdb->getTX(hash, tempStrValue)) continue;
        }
        std::vector<std::string> vstr;
        boost::split(vstr, tempStrValue, boost::is_any_of(":"), boost::token_compress_on);
        if (vstr.size() > 2) {
            if (atoi(vstr[2]) != MSC_TYPE_METADEX_TRADE) continue;
        }

        // check historyMap, if this tx exists don't waste resources doing anymore work on it
        TradeHistoryMap::iterator hIter = tradeHistoryMap.find(hash);
        if (hIter != tradeHistoryMap.end()) {
            // the tx is in historyMap, check if it has a blockheight of 0 (means a pending has confirmed & we should delete pending tx and add it again via parsing)
            TradeHistoryObject *objTH = &(hIter->second);
            if (objTH->blockHeight != 0) {
                continue;
            } else {
                tradeHistoryMap.erase(hIter);
                ui->tradeHistoryTable->setSortingEnabled(false); // disable sorting temporarily while we update the table (leaving enabled gives unexpected results)
                QAbstractItemModel* tradeHistoryAbstractModel = ui->tradeHistoryTable->model();
                QSortFilterProxyModel tradeHistoryProxy;
                tradeHistoryProxy.setSourceModel(tradeHistoryAbstractModel);
                tradeHistoryProxy.setFilterKeyColumn(0);
                tradeHistoryProxy.setFilterFixedString(QString::fromStdString(hash.GetHex()));
                QModelIndex rowIndex = tradeHistoryProxy.mapToSource(tradeHistoryProxy.index(0,0)); // map to the row in the actual table
                if(rowIndex.isValid()) ui->tradeHistoryTable->removeRow(rowIndex.row()); // delete the pending tx row, it'll be readded as a proper confirmed transaction
                ui->tradeHistoryTable->setSortingEnabled(true); // re-enable sorting
            }
        }

        // tx not in historyMap, retrieve the transaction object
        CTransaction wtx;
        uint256 blockHash = 0;
        if (!GetTransaction(hash, wtx, blockHash, true)) continue;
        blockHash = pwtx->hashBlock;
        if ((0 == blockHash) || (NULL == GetBlockIndex(blockHash))) continue;
        CBlockIndex* pBlockIndex = GetBlockIndex(blockHash);
        if (NULL == pBlockIndex) continue;
        int blockHeight = pBlockIndex->nHeight;

        // setup some variables
        CMPTransaction mp_obj;
        CMPMetaDEx temp_metadexoffer;
        std::string statusText;
        uint32_t propertyIdForSale = 0;
        uint32_t propertyIdDesired = 0;
        int64_t amountForSale = 0;
        int64_t amountDesired = 0;
        bool divisibleForSale = false;
        bool divisibleDesired = false;
        Array tradeArray;
        int64_t totalReceived = 0;
        int64_t totalSold = 0;
        bool orderOpen = false;
        bool valid = false;

        // parse the transaction
        if (0 != ParseTransaction(wtx, blockHeight, 0, mp_obj)) continue;
        if (mp_obj.interpret_Transaction()) {
            valid = getValidMPTX(hash);
            propertyIdForSale = mp_obj.getProperty();
            amountForSale = mp_obj.getAmount();
            divisibleForSale = isPropertyDivisible(propertyIdForSale);
            if (0 <= mp_obj.interpretPacket(NULL,&temp_metadexoffer)) {
                propertyIdDesired = temp_metadexoffer.getDesProperty();
                divisibleDesired = isPropertyDivisible(propertyIdDesired);
                amountDesired = temp_metadexoffer.getAmountDesired();
<<<<<<< HEAD
                t_tradelistdb->getMatchingTrades(hash, propertyIdForSale, tradeArray, totalSold, totalReceived);
                orderOpen = MetaDEx_isOpen(hash, propertyIdForSale);
=======
                {
                    LOCK(cs_tally);
                    t_tradelistdb->getMatchingTrades(hash, propertyIdForSale, &tradeArray, &totalSold, &totalBought);
                    orderOpen = MetaDEx_isOpen(hash, propertyIdForSale);
                }
>>>>>>> 968eb670
            }
        }

        // work out status
        bool partialFilled = false;
        bool filled = false;
        statusText = "Unknown";
        if (totalSold > 0) partialFilled = true;
        if (totalSold >= amountForSale) filled = true;
        if (!orderOpen && !partialFilled) statusText = "Cancelled";
        if (!orderOpen && partialFilled) statusText = "Part Cancel";
        if (!orderOpen && filled) statusText = "Filled";
        if (orderOpen && !partialFilled) statusText = "Open";
        if (orderOpen && partialFilled) statusText = "Part Filled";
        if (!valid) statusText = "Invalid";

        // prepare display values
        std::string displayText = "Sell ";
        if (divisibleForSale) { displayText += FormatDivisibleShortMP(amountForSale); } else { displayText += FormatIndivisibleMP(amountForSale); }
        displayText += getTokenLabel(propertyIdForSale) + " for ";
        if (divisibleDesired) { displayText += FormatDivisibleShortMP(amountDesired); } else { displayText += FormatIndivisibleMP(amountDesired); }
        displayText += getTokenLabel(propertyIdDesired);
        std::string displayIn = "";
        std::string displayOut = "-";
        if(divisibleDesired) { displayIn += FormatDivisibleShortMP(totalReceived); } else { displayIn += FormatIndivisibleMP(totalReceived); }
        if(divisibleForSale) { displayOut += FormatDivisibleShortMP(totalSold); } else { displayOut += FormatIndivisibleMP(totalSold); }
        if(totalReceived == 0) displayIn = "0";
        if(totalSold == 0) displayOut = "0";
        displayIn += getTokenLabel(propertyIdDesired);
        displayOut += getTokenLabel(propertyIdForSale);

        // create a TradeHistoryObject and populate it
        TradeHistoryObject objTH;
        objTH.blockHeight = blockHeight;
        objTH.valid = valid;
        objTH.propertyIdForSale = propertyIdForSale;
        objTH.propertyIdDesired = propertyIdDesired;
        objTH.amountForSale = amountForSale;
        objTH.status = statusText;
        objTH.amountIn = displayIn;
        objTH.amountOut = displayOut;
        objTH.info = displayText;

        // add the new TradeHistoryObject to the map
        tradeHistoryMap.insert(std::make_pair(hash, objTH));
        nProcessed += 1;
    }
    // ### END WALLET TRANSACTIONS PROCESSING ###

    return nProcessed;
}

// Each time an update is called it's feasible that the status and amounts traded for open trades may have changed
// This function will loop through each of the rows in tradeHistoryTable and check if the details need updating
void TradeHistoryDialog::UpdateData()
{
    int chainHeight = GetHeight();
    int rowCount = ui->tradeHistoryTable->rowCount();
    ui->tradeHistoryTable->setSortingEnabled(false); // disable sorting while we update the table
    for (int row = 0; row < rowCount; row++) {
        // check if we need to refresh the details for this row
        int lastUpdateBlock = ui->tradeHistoryTable->item(row,1)->text().toInt();
        uint256 txid;
        txid.SetHex(ui->tradeHistoryTable->item(row,0)->text().toStdString());
        TradeHistoryMap::iterator hIter = tradeHistoryMap.find(txid);
        if (hIter == tradeHistoryMap.end()) {
            PrintToLog("UI Error: Transaction %s appears in tradeHistoryTable but cannot be found in tradeHistoryMap.\n", txid.GetHex());
            continue;
        }
        TradeHistoryObject *tmpObjTH = &(hIter->second);
        if (tmpObjTH->status == "Filled" || tmpObjTH->status == "Cancelled" || tmpObjTH->status == "Part Cancel" || tmpObjTH->status == "Invalid") continue; // once a trade hits this status the details should never change
        if (tmpObjTH->blockHeight == 0) continue; // do not attempt to refresh details for a trade that's still pending
        if (lastUpdateBlock == chainHeight) continue; // no new blocks since last update, don't waste compute looking for updates

        // at this point we have an active trade and there have been new block(s) since the last update - refresh status and amounts
        uint32_t propertyIdForSale = tmpObjTH->propertyIdForSale;
        uint32_t propertyIdDesired = tmpObjTH->propertyIdDesired;
        int64_t amountForSale = tmpObjTH->amountForSale;
        Array tradeArray;
        int64_t totalReceived = 0;
        int64_t totalSold = 0;
        bool orderOpen = false;
<<<<<<< HEAD
        t_tradelistdb->getMatchingTrades(txid, propertyIdForSale, tradeArray, totalSold, totalReceived);
        orderOpen = MetaDEx_isOpen(txid, propertyIdForSale);

=======
        {
            LOCK(cs_tally);
            t_tradelistdb->getMatchingTrades(txid, propertyIdForSale, &tradeArray, &totalSold, &totalBought);
            orderOpen = MetaDEx_isOpen(txid, propertyIdForSale);
        }
>>>>>>> 968eb670
        // work out new status & icon
        bool partialFilled = false;
        bool filled = false;
        if (totalSold > 0) partialFilled = true;
        if (totalSold >= amountForSale) filled = true;
        std::string statusText = "Unknown";
        QIcon ic = QIcon(":/icons/transaction_0");
        if (!orderOpen && !partialFilled) { statusText = "Cancelled"; ic = QIcon(":/icons/meta_cancelled"); }
        if (!orderOpen && partialFilled) { statusText = "Part Cancel"; ic = QIcon(":/icons/meta_partialclosed"); }
        if (!orderOpen && filled) { statusText = "Filled"; ic = QIcon(":/icons/meta_filled"); }
        if (orderOpen && !partialFilled) { statusText = "Open"; ic = QIcon(":/icons/meta_open"); }
        if (orderOpen && partialFilled) { statusText = "Part Filled"; ic = QIcon(":/icons/meta_partial"); }
        if (!tmpObjTH->valid) { statusText = "Invalid"; ic = QIcon(":/icons/transaction_invalid"); }

        // format new amounts
        std::string displayIn = "";
        std::string displayOut = "-";
        if (isPropertyDivisible(propertyIdDesired)) { displayIn += FormatDivisibleShortMP(totalReceived); } else { displayIn += FormatIndivisibleMP(totalReceived); }
        if (isPropertyDivisible(propertyIdForSale)) { displayOut += FormatDivisibleShortMP(totalSold); } else { displayOut += FormatIndivisibleMP(totalSold); }
        if (totalReceived == 0) displayIn = "0";
        if (totalSold == 0) displayOut = "0";
        displayIn += getTokenLabel(propertyIdDesired);
        displayOut += getTokenLabel(propertyIdForSale);

        // create and format replacement cells
        QTableWidgetItem *lastUpdateBlockCell = new QTableWidgetItem(QString::fromStdString(FormatIndivisibleMP(chainHeight)));
        QTableWidgetItem *statusCell = new QTableWidgetItem(QString::fromStdString(statusText));
        QTableWidgetItem *amountOutCell = new QTableWidgetItem(QString::fromStdString(displayOut));
        QTableWidgetItem *amountInCell = new QTableWidgetItem(QString::fromStdString(displayIn));
        QTableWidgetItem *iconCell = new QTableWidgetItem;
        QTableWidgetItem *dateCell = new QTableWidgetItem;
        dateCell->setData(Qt::DisplayRole, ui->tradeHistoryTable->item(row, 3)->data(Qt::DisplayRole)); // values don't change so can be copied
        QTableWidgetItem *infoCell = new QTableWidgetItem(ui->tradeHistoryTable->item(row, 5)->text()); // as above
        iconCell->setIcon(ic);
        amountOutCell->setTextAlignment(Qt::AlignRight + Qt::AlignVCenter);
        amountOutCell->setForeground(QColor("#EE0000"));
        amountInCell->setTextAlignment(Qt::AlignRight + Qt::AlignVCenter);
        amountInCell->setForeground(QColor("#00AA00"));
        if (statusText == "Cancelled" || statusText == "Filled" || statusText == "Part Cancel" || statusText == "Invalid") {
            // dull the colors for non-active trades
            dateCell->setForeground(QColor("#707070"));
            statusCell->setForeground(QColor("#707070"));
            infoCell->setForeground(QColor("#707070"));
            amountOutCell->setForeground(QColor("#993333"));
            amountInCell->setForeground(QColor("#006600"));
        }
        if(displayIn.substr(0,2) == "0 ") amountInCell->setForeground(QColor("#000000"));
        if(displayOut.substr(0,2) == "0 ") amountOutCell->setForeground(QColor("#000000"));
        // replace cells in row accordingly
        ui->tradeHistoryTable->setItem(row, 1, lastUpdateBlockCell);
        ui->tradeHistoryTable->setItem(row, 2, iconCell);
        ui->tradeHistoryTable->setItem(row, 3, dateCell);
        ui->tradeHistoryTable->setItem(row, 4, statusCell);
        ui->tradeHistoryTable->setItem(row, 5, infoCell);
        ui->tradeHistoryTable->setItem(row, 6, amountOutCell);
        ui->tradeHistoryTable->setItem(row, 7, amountInCell);
    }
    ui->tradeHistoryTable->setSortingEnabled(true); // re-enable sorting
}

void TradeHistoryDialog::setWalletModel(WalletModel *model)
{
    this->walletModel = model;
    if (model != NULL) { } // do nothing, signals from walletModel no longer needed
}

void TradeHistoryDialog::setClientModel(ClientModel *model)
{
    this->clientModel = model;
    if (model != NULL) {
        connect(model, SIGNAL(refreshOmniBalance()), this, SLOT(UpdateTradeHistoryTable()));
        connect(model, SIGNAL(reinitOmniState()), this, SLOT(ReinitTradeHistoryTable()));
    }
}

void TradeHistoryDialog::contextualMenu(const QPoint &point)
{
    QModelIndex index = ui->tradeHistoryTable->indexAt(point);
    if(index.isValid()) contextMenu->exec(QCursor::pos());
}

void TradeHistoryDialog::copyTxID()
{
    GUIUtil::setClipboard(ui->tradeHistoryTable->item(ui->tradeHistoryTable->currentRow(),0)->text());
}

/* Opens a dialog containing the details of the selected trade and any associated matches
 */
void TradeHistoryDialog::showDetails()
{
    Object txobj;
    uint256 txid;
    txid.SetHex(ui->tradeHistoryTable->item(ui->tradeHistoryTable->currentRow(),0)->text().toStdString());
    std::string strTXText;

    // first of all check if the TX is a pending tx, if so grab details from pending map
    bool fPending = false;
    {
        LOCK(cs_pending);

        PendingMap::iterator it = my_pending.find(txid);
        if (it != my_pending.end()) {
            CMPPending *p_pending = &(it->second);
            strTXText = "*** THIS TRANSACTION IS UNCONFIRMED ***\n" + p_pending->desc;
            fPending = true;
        }
    }
<<<<<<< HEAD
=======
    if (!fPending) {
        int pop = populateRPCTransactionObject(txid, &txobj, "");
        if (0<=pop) {
            Object tradeobj;
            CMPMetaDEx temp_metadexoffer;
            string senderAddress;
            unsigned int propertyId = 0;
            CTransaction wtx;
            uint256 blockHash = 0;
            if (!GetTransaction(txid, wtx, blockHash, true)) { return; }
            CMPTransaction mp_obj;
            int parseRC = ParseTransaction(wtx, 0, 0, mp_obj);
            if (0 <= parseRC) { //negative RC means no MP content/badly encoded TX, we shouldn't see this if TX in levelDB but check for sanity
                if (0<=mp_obj.step1()) {
                    senderAddress = mp_obj.getSender();
                    if (0 == mp_obj.step2_Value()) propertyId = mp_obj.getProperty();
                }
            }
            int64_t amountForSale = mp_obj.getAmount();

            // obtain an array of matched trades
            Array tradeArray, cancelArray;
            int64_t totalBought = 0, totalSold = 0;
            t_tradelistdb->getMatchingTrades(txid, propertyId, &tradeArray, &totalSold, &totalBought);

            // obtain the status of the trade
            bool orderOpen = false;
            {
                LOCK(cs_tally);
                orderOpen = MetaDEx_isOpen(txid, propertyId);
            }
            bool partialFilled = false, filled = false;
            string statusText = "unknown";
            if (totalSold>0) partialFilled = true;
            if (totalSold>=amountForSale) filled = true;
            if (orderOpen) {
                if (!partialFilled) { statusText = "open"; } else { statusText = "open part filled"; }
            } else {
                if (!partialFilled) { statusText = "cancelled"; } else { statusText = "cancelled part filled"; }
                if (filled) statusText = "filled";
            }
            txobj.push_back(Pair("status", statusText));
>>>>>>> 968eb670

    if (!fPending) {
        int pop = populateRPCTransactionObject(txid, txobj, "", true);
        if (0<=pop) strTXText = write_string(Value(txobj), true);
    }

    if (!strTXText.empty()) {
        PopulateSimpleDialog(strTXText, "Trade Information", "Trade Information");
    }
}

void TradeHistoryDialog::resizeEvent(QResizeEvent* event)
{
    QWidget::resizeEvent(event);
    borrowedColumnResizingFixer->stretchColumnWidth(5);
}
<|MERGE_RESOLUTION|>--- conflicted
+++ resolved
@@ -379,16 +379,11 @@
                 propertyIdDesired = temp_metadexoffer.getDesProperty();
                 divisibleDesired = isPropertyDivisible(propertyIdDesired);
                 amountDesired = temp_metadexoffer.getAmountDesired();
-<<<<<<< HEAD
-                t_tradelistdb->getMatchingTrades(hash, propertyIdForSale, tradeArray, totalSold, totalReceived);
-                orderOpen = MetaDEx_isOpen(hash, propertyIdForSale);
-=======
                 {
                     LOCK(cs_tally);
-                    t_tradelistdb->getMatchingTrades(hash, propertyIdForSale, &tradeArray, &totalSold, &totalBought);
+                    t_tradelistdb->getMatchingTrades(hash, propertyIdForSale, tradeArray, totalSold, totalReceived);
                     orderOpen = MetaDEx_isOpen(hash, propertyIdForSale);
                 }
->>>>>>> 968eb670
             }
         }
 
@@ -471,17 +466,11 @@
         int64_t totalReceived = 0;
         int64_t totalSold = 0;
         bool orderOpen = false;
-<<<<<<< HEAD
-        t_tradelistdb->getMatchingTrades(txid, propertyIdForSale, tradeArray, totalSold, totalReceived);
-        orderOpen = MetaDEx_isOpen(txid, propertyIdForSale);
-
-=======
         {
             LOCK(cs_tally);
-            t_tradelistdb->getMatchingTrades(txid, propertyIdForSale, &tradeArray, &totalSold, &totalBought);
+            t_tradelistdb->getMatchingTrades(txid, propertyIdForSale, tradeArray, totalSold, totalReceived);
             orderOpen = MetaDEx_isOpen(txid, propertyIdForSale);
         }
->>>>>>> 968eb670
         // work out new status & icon
         bool partialFilled = false;
         bool filled = false;
@@ -589,51 +578,6 @@
             fPending = true;
         }
     }
-<<<<<<< HEAD
-=======
-    if (!fPending) {
-        int pop = populateRPCTransactionObject(txid, &txobj, "");
-        if (0<=pop) {
-            Object tradeobj;
-            CMPMetaDEx temp_metadexoffer;
-            string senderAddress;
-            unsigned int propertyId = 0;
-            CTransaction wtx;
-            uint256 blockHash = 0;
-            if (!GetTransaction(txid, wtx, blockHash, true)) { return; }
-            CMPTransaction mp_obj;
-            int parseRC = ParseTransaction(wtx, 0, 0, mp_obj);
-            if (0 <= parseRC) { //negative RC means no MP content/badly encoded TX, we shouldn't see this if TX in levelDB but check for sanity
-                if (0<=mp_obj.step1()) {
-                    senderAddress = mp_obj.getSender();
-                    if (0 == mp_obj.step2_Value()) propertyId = mp_obj.getProperty();
-                }
-            }
-            int64_t amountForSale = mp_obj.getAmount();
-
-            // obtain an array of matched trades
-            Array tradeArray, cancelArray;
-            int64_t totalBought = 0, totalSold = 0;
-            t_tradelistdb->getMatchingTrades(txid, propertyId, &tradeArray, &totalSold, &totalBought);
-
-            // obtain the status of the trade
-            bool orderOpen = false;
-            {
-                LOCK(cs_tally);
-                orderOpen = MetaDEx_isOpen(txid, propertyId);
-            }
-            bool partialFilled = false, filled = false;
-            string statusText = "unknown";
-            if (totalSold>0) partialFilled = true;
-            if (totalSold>=amountForSale) filled = true;
-            if (orderOpen) {
-                if (!partialFilled) { statusText = "open"; } else { statusText = "open part filled"; }
-            } else {
-                if (!partialFilled) { statusText = "cancelled"; } else { statusText = "cancelled part filled"; }
-                if (filled) statusText = "filled";
-            }
-            txobj.push_back(Pair("status", statusText));
->>>>>>> 968eb670
 
     if (!fPending) {
         int pop = populateRPCTransactionObject(txid, txobj, "", true);
