--- conflicted
+++ resolved
@@ -74,21 +74,12 @@
     //
     ParseParameters(argc, argv);
     if (argc<2 || mapArgs.count("-?") || mapArgs.count("-h") || mapArgs.count("-help") || mapArgs.count("-version")) {
-<<<<<<< HEAD
-        std::string strUsage = _("Omni Core RPC client version") + " " + FormatFullVersion() + "\n";
-        if (!mapArgs.count("-version")) {
-            strUsage += "\n" + _("Usage:") + "\n" +
-                  "  omnicore-cli [options] <command> [params]  " + _("Send command to Omni Core") + "\n" +
-                  "  omnicore-cli [options] help                " + _("List commands") + "\n" +
-                  "  omnicore-cli [options] help <command>      " + _("Get help for a command") + "\n";
-=======
         std::string strUsage = strprintf(_("%s RPC client version"), _(PACKAGE_NAME)) + " " + FormatFullVersion() + "\n";
         if (!mapArgs.count("-version")) {
             strUsage += "\n" + _("Usage:") + "\n" +
-                  "  bitcoin-cli [options] <command> [params]  " + strprintf(_("Send command to %s"), _(PACKAGE_NAME)) + "\n" +
-                  "  bitcoin-cli [options] help                " + _("List commands") + "\n" +
-                  "  bitcoin-cli [options] help <command>      " + _("Get help for a command") + "\n";
->>>>>>> 9460771a
+                  "  omnicore-cli [options] <command> [params]  " + strprintf(_("Send command to %s"), _(PACKAGE_NAME)) + "\n" +
+                  "  omnicore-cli [options] help                " + _("List commands") + "\n" +
+                  "  omnicore-cli [options] help <command>      " + _("Get help for a command") + "\n";
 
             strUsage += "\n" + HelpMessageCli();
         }
