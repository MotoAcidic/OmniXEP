--- conflicted
+++ resolved
@@ -177,14 +177,10 @@
         in_active_chain = chainActive.Contains(blockindex);
     }
 
-<<<<<<< HEAD
-    string strHex = EncodeHexTx(tx, RPCSerializationFlags());
-=======
     bool f_txindex_ready = false;
     if (g_txindex && !blockindex) {
         f_txindex_ready = g_txindex->BlockUntilSyncedToCurrentChain();
     }
->>>>>>> be92be56
 
     CTransactionRef tx;
     uint256 hash_block;
@@ -690,18 +686,6 @@
         }
     }
 
-<<<<<<< HEAD
-    UniValue type;
-    type = find_value(r, "type");
-
-    if (type.isStr() && type.get_str() != "scripthash") {
-        // P2SH cannot be wrapped in a P2SH. If this script is already a P2SH,
-        // don't return the address for a P2SH of the P2SH.
-        r.push_back(Pair("p2sh", CBitcoinAddress(CScriptID(script)).ToString()));
-    }
-
-=======
->>>>>>> be92be56
     return r;
 }
 
